--- conflicted
+++ resolved
@@ -1,13 +1,9 @@
-from libraries.date import About, After, Before, Calendar, CalendarDate, Date, DateValue, Maybe, OrYear, PrecisionBase, Sure, YearInt
+from libraries.precision import About, After, Before, Maybe, OrYear, PrecisionBase, Sure, YearInt
+from libraries.calendar_date import Calendar, CalendarDate
+from libraries.date import Date, DateValue
 import pytest
-<<<<<<< HEAD
-# from date import CalendarDate, Calendar, Date
-import date.date as Date
-from date.precision import Precision, Sure, About, Maybe, Before, After, OrYear, YearInt
-from date.calendar_date import CalendarDate, Calendar, DateValue 
-=======
 
->>>>>>> 766b9d08
+
 
 def test_precision_instantiation():
     with pytest.raises(NotImplementedError):
@@ -55,7 +51,6 @@
     with pytest.raises(ValueError):
         YearInt(d)
 
-
 def test_datevalue_creation():
     p = Sure()
     d = DateValue(day=10, month=5, year=1990, prec=p, delta=0)
@@ -64,7 +59,6 @@
     assert d.year == 1990
     assert d.prec == p
     assert d.delta == 0
-
 
 def test_calendar_date_gregorian():
     d = DateValue(day=15, month=8, year=1947, prec=About(), delta=0)
@@ -90,7 +84,6 @@
     assert c.dmy == d
     assert c.cal == Calendar.HEBREW
 
-
 def test_date_as_calendar_date():
     d = DateValue(day=1, month=1, year=2000, prec=About(), delta=0)
     c = CalendarDate(dmy=d, cal=Calendar.GREGORIAN)
