--- conflicted
+++ resolved
@@ -1,11 +1,8 @@
 from libraries.date import Calendar
+from libraries.burial_info import (
+    Burial, BurialInfoBase, Cremated, UnknownBurial
+)
 from libraries.death_info import (
-<<<<<<< HEAD
-=======
-    Burial,
-    BurialInfoBase,
-    Cremated,
->>>>>>> e6724db4
     Dead,
     DeadDontKnowWhen,
     DeadYoung,
@@ -14,13 +11,7 @@
     DontKnowIfDead,
     NotDead,
     OfCourseDead,
-<<<<<<< HEAD
 )
-from libraries.burial_info import Burial, BurialInfoBase, Cremated, UnknownBurial
-=======
-    UnknownBurial
-)
->>>>>>> e6724db4
 import pytest
 
 # DeathStatusBase hierarchy
@@ -44,19 +35,6 @@
     assert d.death_reason == DeathReason.KILLED
 
 
-<<<<<<< HEAD
-### A REVOIR
-
-# def test_dead_does_not_store_date_of_death():
-#     date = (Calendar.GREGORIAN, 123)
-#     d = Dead(DeathReason.MURDERED, date)
-#     assert not hasattr(d, "date_of_death")
-
-###
-
-
-=======
->>>>>>> e6724db4
 def test_deadyoung_instantiation():
     dy = DeadYoung()
     assert isinstance(dy, DeadYoung)
