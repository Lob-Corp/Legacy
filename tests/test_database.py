# test_database_info.py
<<<<<<< HEAD
import pytest
from libraries.database import *
=======
from libraries.consanguinity_rate import ConsanguinityRate
import pytest
from libraries.database import (
    BadSexOfMarriedPersonError,
    BigAgeBetweenSpousesWarning,
    BirthAfterDeathWarning,
    ChangedOrderOfChildrenWarning,
    ChangedOrderOfFamilyEventsWarning,
    ChangedOrderOfMarriagesWarning,
    ChangedOrderOfPersonEventsWarning,
    ChildrenNotInOrderWarning,
    CloseChildrenWarning,
    DatabaseMiscInfoBase,
    DatabaseUpdatedInfoBase,
    DatabaseWarningBase,
    DeadOldWarning,
    DeadTooEarlyToBeFatherWarning,
    DistantChildrenWarning,
    FEventOrderWarning,
    FWitnessEventAfterDeathWarning,
    FWitnessEventBeforeBirthWarning,
    IncoherentAncestorDateWarning,
    IncoherentSexWarning,
    MarriageDateAfterDeathWarning,
    PersonAlreadyExistsError,
    PersonIsOwnAncestorError,
    MarriageDateBeforeBirthWarning,
    MotherDeadBeforeChildBirthWarning,
    ParentBornAfterChildWarning,
    ParentTooOldWarning,
    ParentTooYoungWarning,
    PEventOrderWarning,
    PossibleDuplicateFamWarning,
    PossibleDuplicateFamHomonymousWarning,
    PWitnessEventAfterDeathWarning,
    PWitnessEventBeforeBirthWarning,
    TitleDatesErrorWarning,
    UndefinedSexWarning,
    YoungForMarriageWarning,
    OldForMarriageWarning,
    PersonAddedInfo,
    PersonModifiedInfo,
    PersonDeletedInfo,
    PersonMergedInfo,
    SendImageInfo,
    DeleteImageInfo,
    FamilyAddedInfo,
    FamilyDeletedInfo,
    FamilyModifiedInfo,
    FamilyMergedInfo,
    FamilyInvertedInfo,
    ChildrenNamesChangedInfo,
    ParentAddedInfo,
    AncestorsKilledInfo,
    MultiPersonModified,
    NotesUpdatedInfo,
)
>>>>>>> e6724db4
from libraries.date import DateValue
from libraries.burial_info import UnknownBurial
from libraries.death_info import NotDead
from libraries.person import Person, Sex
<<<<<<< HEAD
from libraries.family import Family, MaritalStatus, NotDivorced
=======
from libraries.family import (
    Ascendants,
    Family,
    MaritalStatus,
    NotDivorced,
    Parents,
)
>>>>>>> e6724db4
from libraries.title import AccessRight, Title, UseMainTitle


@pytest.fixture
def date_fixture() -> DateValue:
    return DateValue(1, 1, 2000, None, 0)


@pytest.fixture
def person_fixture(date_fixture) -> Person[int, str, str, int]:
    return Person(
        index=1,
        first_name="John",
        surname="Doe",
        occ=0,
        image="",
        public_name="John Doe",
        qualifiers=[],
        aliases=[],
        first_names_aliases=[],
        surname_aliases=[],
        titles=[],
        non_native_parents_relation=[],
        related_persons=[],
        occupation="Worker",
        sex=Sex.MALE,
        access_right=AccessRight.PUBLIC,
        birth_date=date_fixture,
        birth_place="Paris",
        birth_note="",
        birth_src="",
        baptism_date=date_fixture,
        baptism_place="",
        baptism_note="",
        baptism_src="",
        death_status=NotDead(),  # replace with DeathStatusBase if needed
        death_place="",
        death_note="",
        death_src="",
        burial=UnknownBurial(),
        burial_place="",
        burial_note="",
        burial_src="",
        personal_events=[],
        notes="",
        src="",
<<<<<<< HEAD
=======
        ascend=Ascendants(
            parents=None,
            consanguinity_rate=ConsanguinityRate.from_integer(-1)
        ),
        families=[],
>>>>>>> e6724db4
    )


@pytest.fixture
def family_fixture(date_fixture, person_fixture) -> Family[int, str, str]:
    return Family(
        index=1,
        marriage_date=date_fixture,
        marriage_place="Paris",
        marriage_note="",
        marriage_src="",
        witnesses=[person_fixture],
        divorce=NotDivorced(),
        relation_kind=MaritalStatus.MARRIED,
        divorce_status=NotDivorced(),
        family_events=[],
        comment="",
        origin_file="origin.gw",
        src="",
<<<<<<< HEAD
=======
        parents=Parents(["1", "2"]),
        children=[],
>>>>>>> e6724db4
    )


@pytest.fixture
def title_fixture(date_fixture) -> Title[None]:
    return Title(
        title_name=UseMainTitle(),
<<<<<<< HEAD
        ident="T1",
        place="Paris",
        date_start=date_fixture,
        date_end=date_fixture,
        nth=1,
    )


=======
        ident="T1", place="Paris", date_start=date_fixture,
        date_end=date_fixture, nth=1)
>>>>>>> e6724db4
# ---- Tests for Database errors ----


def test_person_already_exists_error(person_fixture):
    err = PersonAlreadyExistsError(person=person_fixture)
    assert err.person == person_fixture


def test_person_is_own_ancestor_error(person_fixture):
    err = PersonIsOwnAncestorError(person=person_fixture)
    assert err.person == person_fixture


def test_bad_sex_of_married_person_error(person_fixture):
    err = BadSexOfMarriedPersonError(person=person_fixture)
    assert err.person == person_fixture


# ---- Base classes tests ----


def test_database_warning_base_raises():
    with pytest.raises(NotImplementedError):
        DatabaseWarningBase()


def test_database_misc_info_base_raises():
    with pytest.raises(NotImplementedError):
        DatabaseMiscInfoBase()


def test_database_updated_info_base_raises():
    with pytest.raises(NotImplementedError):
        DatabaseUpdatedInfoBase()


# ---- Warnings tests ----


def test_big_age_between_spouses_warning(person_fixture, date_fixture):
    warning = BigAgeBetweenSpousesWarning(
        husband=person_fixture, wife=person_fixture, date=date_fixture
    )
    assert warning.husband == person_fixture
    assert warning.wife == person_fixture
    assert warning.date == date_fixture


def test_birth_after_death_warning(person_fixture):
    warning = BirthAfterDeathWarning(person=person_fixture)
    assert warning.person == person_fixture


def test_incoherent_sex_warning(person_fixture):
    warning = IncoherentSexWarning(person=person_fixture, expected=1, actual=2)
    assert warning.expected == 1
    assert warning.actual == 2
    assert warning.person == person_fixture


def test_changed_order_of_children_warning(family_fixture, person_fixture):
    warning = ChangedOrderOfChildrenWarning(
        family=family_fixture,
        descendence=[person_fixture],
        old_order=[0],
        new_order=[0],
    )
    assert warning.family == family_fixture
    assert warning.descendence == [person_fixture]
    assert warning.old_order == [0]
    assert warning.new_order == [0]


def test_changed_order_of_marriages_warning(person_fixture, family_fixture):
    warning = ChangedOrderOfMarriagesWarning(
        person=person_fixture, old_order=[family_fixture], new_order=[family_fixture]
    )
    assert warning.person == person_fixture
    assert warning.old_order == [family_fixture]
    assert warning.new_order == [family_fixture]


def test_changed_order_of_family_events_warning(family_fixture):
    warning = ChangedOrderOfFamilyEventsWarning[Family[str, int, str], None](
        family=family_fixture, old_order=[], new_order=[]
    )
    assert warning.family == family_fixture
    assert warning.old_order == []
    assert warning.new_order == []


def test_changed_order_of_person_events_warning(person_fixture):
<<<<<<< HEAD
    warning = ChangedOrderOfPersonEventsWarning[Person[int, str, str], None](
        person=person_fixture, old_order=[], new_order=[]
    )
=======
    warning = ChangedOrderOfPersonEventsWarning[Person[int, str, str, int],
                                                None](
        person=person_fixture, old_order=[], new_order=[])
>>>>>>> e6724db4
    assert warning.person == person_fixture
    assert warning.old_order == []
    assert warning.new_order == []


def test_children_not_in_order_warning(family_fixture, person_fixture):
    warning = ChildrenNotInOrderWarning(
        family=family_fixture,
        descendence=[person_fixture],
        first_child=person_fixture,
        second_child=person_fixture,
    )
    assert warning.first_child == person_fixture
    assert warning.second_child == person_fixture


def test_close_children_warning(family_fixture, person_fixture):
    warning = CloseChildrenWarning(
        family=family_fixture, child1=person_fixture, child2=person_fixture
    )
    assert warning.child1 == person_fixture
    assert warning.child2 == person_fixture


def test_dead_old_warning(person_fixture, date_fixture):
    warning = DeadOldWarning(person=person_fixture, date=date_fixture)
    assert warning.person == person_fixture
    assert warning.date == date_fixture


def test_dead_too_early_to_be_father_warning(person_fixture):
    warning = DeadTooEarlyToBeFatherWarning(child=person_fixture, father=person_fixture)
    assert warning.child == person_fixture
    assert warning.father == person_fixture


def test_distant_children_warning(family_fixture, person_fixture):
    warning = DistantChildrenWarning(
        family=family_fixture, child1=person_fixture, child2=person_fixture
    )
    assert warning.child1 == person_fixture
    assert warning.child2 == person_fixture
    assert warning.family == family_fixture


def test_f_event_order_warning(person_fixture):
    warning = FEventOrderWarning(person=person_fixture, event1=None, event2=None)
    assert warning.person == person_fixture
    assert warning.event1 is None
    assert warning.event2 is None


def test_f_witness_event_after_death_warning(person_fixture, family_fixture):
    warning = FWitnessEventAfterDeathWarning(
        person=person_fixture, event=None, family=family_fixture
    )
    assert warning.person == person_fixture
    assert warning.family == family_fixture
    assert warning.event is None


def test_f_witness_event_before_birth_warning(person_fixture, family_fixture):
    warning = FWitnessEventBeforeBirthWarning(
        person=person_fixture, event=None, family=family_fixture
    )
    assert warning.person == person_fixture
    assert warning.family == family_fixture
    assert warning.event is None


def test_incoherent_ancestor_date_warning(person_fixture):
    warning = IncoherentAncestorDateWarning(
        ancestor=person_fixture, person=person_fixture
    )
    assert warning.ancestor == person_fixture
    assert warning.person == person_fixture


def test_marriage_date_after_death_warning(person_fixture):
    warning = MarriageDateAfterDeathWarning(person=person_fixture)
    assert warning.person == person_fixture


def test_marriage_date_before_birth_warning(person_fixture):
    warning = MarriageDateBeforeBirthWarning(person=person_fixture)
    assert warning.person == person_fixture


def test_mother_dead_before_child_birth_warning(person_fixture):
    warning = MotherDeadBeforeChildBirthWarning(
        mother=person_fixture, child=person_fixture
    )
    assert warning.mother == person_fixture
    assert warning.child == person_fixture


def test_parent_born_after_child_warning(person_fixture):
    warning = ParentBornAfterChildWarning(parent=person_fixture, child=person_fixture)
    assert warning.parent == person_fixture
    assert warning.child == person_fixture


def test_parent_too_old_warning(person_fixture, date_fixture):
    warning = ParentTooOldWarning(
        parent=person_fixture, date=date_fixture, child=person_fixture
    )
    assert warning.parent == person_fixture
    assert warning.date == date_fixture
    assert warning.child == person_fixture


def test_parent_too_young_warning(person_fixture, date_fixture):
    warning = ParentTooYoungWarning(
        parent=person_fixture, date=date_fixture, child=person_fixture
    )
    assert warning.parent == person_fixture
    assert warning.date == date_fixture
    assert warning.child == person_fixture


def test_p_event_order_warning(person_fixture):
    warning = PEventOrderWarning(person=person_fixture, event1=None, event2=None)
    assert warning.person == person_fixture
    assert warning.event1 is None
    assert warning.event2 is None


def test_possible_duplicate_fam_warning(family_fixture):
    warning = PossibleDuplicateFamWarning(
        family1=family_fixture, family2=family_fixture
    )
    assert warning.family1 == family_fixture
    assert warning.family2 == family_fixture


def test_possible_duplicate_fam_homonymous_warning(
        person_fixture, family_fixture):
    warning = PossibleDuplicateFamHomonymousWarning(
        family1=family_fixture, family2=family_fixture, spouse=person_fixture
    )
    assert warning.family1 == family_fixture
    assert warning.family2 == family_fixture
    assert warning.spouse == person_fixture


def test_p_witness_event_after_death_warning(person_fixture):
    warning = PWitnessEventAfterDeathWarning(
        person=person_fixture, event="Event1", witness=person_fixture
    )
    assert warning.person == person_fixture
    assert warning.event == "Event1"
    assert warning.witness == person_fixture


def test_p_witness_event_before_birth_warning(person_fixture):
    warning = PWitnessEventBeforeBirthWarning(
        person=person_fixture, event="Event1", witness=person_fixture
    )
    assert warning.person == person_fixture
    assert warning.event == "Event1"
    assert warning.witness == person_fixture


def test_title_dates_error_warning(person_fixture, title_fixture):
    warning = TitleDatesErrorWarning(person=person_fixture, title=title_fixture)
    assert warning.person == person_fixture
    assert warning.title == title_fixture


def test_undefined_sex_warning(person_fixture):
    warning = UndefinedSexWarning(person=person_fixture)
    assert warning.person == person_fixture


def test_young_for_marriage_warning(
        person_fixture, date_fixture, family_fixture):
    warning = YoungForMarriageWarning(
        person=person_fixture, date=date_fixture, family=family_fixture
    )
    assert warning.person == person_fixture
    assert warning.date == date_fixture
    assert warning.family == family_fixture


def test_old_for_marriage_warning(
        person_fixture, date_fixture, family_fixture):
    warning = OldForMarriageWarning(
        person=person_fixture, date=date_fixture, family=family_fixture
    )
    assert warning.person == person_fixture
    assert warning.date == date_fixture
    assert warning.family == family_fixture


# ---- Tests for DatabaseUpdatedInfo subclasses ----


def test_person_added_info(person_fixture):
    info = PersonAddedInfo(person=person_fixture)
    assert info.person == person_fixture


def test_person_modified_info(person_fixture):
    old_person = person_fixture
    new_person = person_fixture
    info = PersonModifiedInfo(old_person=old_person, new_person=new_person)
    assert info.old_person == old_person
    assert info.new_person == new_person


def test_person_deleted_info(person_fixture):
    info = PersonDeletedInfo(person=person_fixture)
    assert info.person == person_fixture


def test_person_merged_info(person_fixture):
    info = PersonMergedInfo(
        result_person=person_fixture, person1=person_fixture, person2=person_fixture
    )
    assert info.result_person == person_fixture


def test_send_image_info(person_fixture):
    info = SendImageInfo(person=person_fixture)
    assert info.person == person_fixture


def test_delete_image_info(person_fixture):
    info = DeleteImageInfo(person=person_fixture)
    assert info.person == person_fixture


def test_family_added_info(person_fixture, family_fixture):
    info = FamilyAddedInfo(person=person_fixture, family=family_fixture)
    assert info.person == person_fixture
    assert info.family == family_fixture


def test_family_deleted_info(person_fixture, family_fixture):
    info = FamilyDeletedInfo(person=person_fixture, family=family_fixture)
    assert info.person == person_fixture
    assert info.family == family_fixture


def test_family_modified_info(person_fixture, family_fixture):
    old_family = family_fixture
    new_family = family_fixture
    info = FamilyModifiedInfo(
        person=person_fixture, old_family=old_family, new_family=new_family
    )
    assert info.old_family == old_family
    assert info.new_family == new_family


def test_family_merged_info(person_fixture, family_fixture):
    info = FamilyMergedInfo(
        person=person_fixture,
        result_family=family_fixture,
        family1=family_fixture,
<<<<<<< HEAD
        family2=family_fixture,
    )
=======
        family2=family_fixture)
>>>>>>> e6724db4
    assert info.result_family == family_fixture


def test_family_inverted_info(person_fixture, family_fixture):
    info = FamilyInvertedInfo(person=person_fixture, iverted_family=family_fixture)
    assert info.iverted_family == family_fixture


def test_children_names_changed_info(person_fixture):
    change_tuple = ("old_first", "old_last", 1, person_fixture)
<<<<<<< HEAD
    info = ChildrenNamesChangedInfo[int, Person[int, str, str], str](
        person=person_fixture, changes=[(change_tuple, change_tuple)]
    )
=======
    info = ChildrenNamesChangedInfo[int, Person[int, str, str, int], str](
        person=person_fixture, changes=[(change_tuple, change_tuple)])
>>>>>>> e6724db4
    assert info.person == person_fixture
    assert info.changes[0] == (change_tuple, change_tuple)


def test_parent_added_info(person_fixture, family_fixture):
    info = ParentAddedInfo(person=person_fixture, family=family_fixture)
    assert info.person == person_fixture
    assert info.family == family_fixture


def test_ancestors_killed_info(person_fixture):
    info = AncestorsKilledInfo(person=person_fixture)
    assert info.person == person_fixture


def test_multi_person_modified(person_fixture):
    info = MultiPersonModified(
        old_person=person_fixture, new_person=person_fixture, multi=True
    )
    assert info.multi is True


def test_notes_updated_info():
    note_info = NotesUpdatedInfo(note=5, description="Some note")
    assert note_info.note == 5
    assert note_info.description == "Some note"

    note_info_none = NotesUpdatedInfo(note=None, description="No note")
    assert note_info_none.note is None
    assert note_info_none.description == "No note"<|MERGE_RESOLUTION|>--- conflicted
+++ resolved
@@ -1,8 +1,4 @@
 # test_database_info.py
-<<<<<<< HEAD
-import pytest
-from libraries.database import *
-=======
 from libraries.consanguinity_rate import ConsanguinityRate
 import pytest
 from libraries.database import (
@@ -60,14 +56,10 @@
     MultiPersonModified,
     NotesUpdatedInfo,
 )
->>>>>>> e6724db4
 from libraries.date import DateValue
 from libraries.burial_info import UnknownBurial
 from libraries.death_info import NotDead
 from libraries.person import Person, Sex
-<<<<<<< HEAD
-from libraries.family import Family, MaritalStatus, NotDivorced
-=======
 from libraries.family import (
     Ascendants,
     Family,
@@ -75,7 +67,6 @@
     NotDivorced,
     Parents,
 )
->>>>>>> e6724db4
 from libraries.title import AccessRight, Title, UseMainTitle
 
 
@@ -122,14 +113,11 @@
         personal_events=[],
         notes="",
         src="",
-<<<<<<< HEAD
-=======
         ascend=Ascendants(
             parents=None,
             consanguinity_rate=ConsanguinityRate.from_integer(-1)
         ),
         families=[],
->>>>>>> e6724db4
     )
 
 
@@ -142,18 +130,14 @@
         marriage_note="",
         marriage_src="",
         witnesses=[person_fixture],
-        divorce=NotDivorced(),
         relation_kind=MaritalStatus.MARRIED,
         divorce_status=NotDivorced(),
         family_events=[],
         comment="",
         origin_file="origin.gw",
         src="",
-<<<<<<< HEAD
-=======
         parents=Parents(["1", "2"]),
         children=[],
->>>>>>> e6724db4
     )
 
 
@@ -161,19 +145,8 @@
 def title_fixture(date_fixture) -> Title[None]:
     return Title(
         title_name=UseMainTitle(),
-<<<<<<< HEAD
-        ident="T1",
-        place="Paris",
-        date_start=date_fixture,
-        date_end=date_fixture,
-        nth=1,
-    )
-
-
-=======
         ident="T1", place="Paris", date_start=date_fixture,
         date_end=date_fixture, nth=1)
->>>>>>> e6724db4
 # ---- Tests for Database errors ----
 
 
@@ -266,15 +239,9 @@
 
 
 def test_changed_order_of_person_events_warning(person_fixture):
-<<<<<<< HEAD
-    warning = ChangedOrderOfPersonEventsWarning[Person[int, str, str], None](
-        person=person_fixture, old_order=[], new_order=[]
-    )
-=======
     warning = ChangedOrderOfPersonEventsWarning[Person[int, str, str, int],
                                                 None](
         person=person_fixture, old_order=[], new_order=[])
->>>>>>> e6724db4
     assert warning.person == person_fixture
     assert warning.old_order == []
     assert warning.new_order == []
@@ -534,12 +501,7 @@
         person=person_fixture,
         result_family=family_fixture,
         family1=family_fixture,
-<<<<<<< HEAD
-        family2=family_fixture,
-    )
-=======
         family2=family_fixture)
->>>>>>> e6724db4
     assert info.result_family == family_fixture
 
 
@@ -550,14 +512,8 @@
 
 def test_children_names_changed_info(person_fixture):
     change_tuple = ("old_first", "old_last", 1, person_fixture)
-<<<<<<< HEAD
-    info = ChildrenNamesChangedInfo[int, Person[int, str, str], str](
-        person=person_fixture, changes=[(change_tuple, change_tuple)]
-    )
-=======
     info = ChildrenNamesChangedInfo[int, Person[int, str, str, int], str](
         person=person_fixture, changes=[(change_tuple, change_tuple)])
->>>>>>> e6724db4
     assert info.person == person_fixture
     assert info.changes[0] == (change_tuple, change_tuple)
 
