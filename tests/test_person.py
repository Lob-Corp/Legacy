from libraries.person import Person, Place, Sex
import pytest
from libraries.burial_info import UnknownBurial
from libraries.death_info import DontKnowIfDead, NotDead
from libraries.events import EventWitnessKind, PersBirth, PersonalEvent
from libraries.family import Relation, RelationToParentType, Ascendants
from libraries.title import AccessRight, Title, TitleName
from libraries.date import CompressedDate
from libraries.consanguinity_rate import ConsanguinityRate


@pytest.fixture
def compressed_date_fixture() -> CompressedDate:
    return CompressedDate("2025-01-01")



@pytest.fixture
def title_fixture(compressed_date_fixture) -> Title[str]:
<<<<<<< HEAD
    return Title[str](
        title_name=TitleName[str]("name"),
        ident="t1",
        place="Paris",
        date_start=compressed_date_fixture,
        date_end=compressed_date_fixture,
        nth=1,
    )
=======
    return Title[str](title_name=TitleName[str]("name"),
                      ident="t1", place="Paris",
                      date_start=compressed_date_fixture,
                      date_end=compressed_date_fixture, nth=1)
>>>>>>> e6724db4


@pytest.fixture
def pers_event_fixture(compressed_date_fixture) -> PersonalEvent[int, str]:
    name = PersBirth()
    place = "Paris"
    reason = "Test"
    note = "Note"
    src = "Source"
    witnesses = [(5, EventWitnessKind.WITNESS)]

    return PersonalEvent[int, str](
        name=name,
        date=compressed_date_fixture,
        place=place,
        reason=reason,
        note=note,
        src=src,
        witnesses=witnesses,
    )


def test_place_full_creation():
    place = Place(
        town="Paris",
        township="Township",
        canton="Canton",
        district="District",
        county="County",
        region="Île-de-France",
        country="France",
        other="Extra info",
    )
    assert place.town == "Paris"
    assert place.region == "Île-de-France"
    assert place.country == "France"
    assert place.other == "Extra info"


# --- Person dataclass ---


def test_person_minimal_stubs(
<<<<<<< HEAD
    compressed_date_fixture, title_fixture, pers_event_fixture
):
    fake_relation = Relation[int, str](
        type=RelationToParentType.ADOPTION, father=None, mother=None, sources=[]
    )
=======
        compressed_date_fixture, title_fixture, pers_event_fixture):
    fake_relation = Relation[int, str](
        type=RelationToParentType.ADOPTION, father=None, mother=None,
        sources="")
>>>>>>> e6724db4
    person = Person(
        index=1,
        first_name="Jean",
        surname="Dupont",
        occ=1,
        image="jean.png",
        public_name="Jean D.",
        qualifiers=["qual1"],
        aliases=["alias1"],
        first_names_aliases=["J"],
        surname_aliases=["Du."],
        titles=[title_fixture],
        non_native_parents_relation=[fake_relation],
        related_persons=[],
        occupation="Farmer",
        sex=Sex.MALE,
        access_right=AccessRight.PUBLIC,
        birth_date=compressed_date_fixture,
        birth_place="Paris",
        birth_note="note",
        birth_src="src",
        baptism_date=compressed_date_fixture,
        baptism_place="Church",
        baptism_note="bap note",
        baptism_src="bap src",
        death_status=DontKnowIfDead(),
        death_place="Paris",
        death_note="death note",
        death_src="death src",
        burial=UnknownBurial(),
        burial_place="Cemetery",
        burial_note="burial note",
        burial_src="burial src",
        personal_events=[pers_event_fixture],
        notes="general note",
        src="src file",
<<<<<<< HEAD
=======
        ascend=Ascendants[int](
            parents=None,
            consanguinity_rate=ConsanguinityRate.from_integer(-1)
        ),
        families=[],
>>>>>>> e6724db4
    )

    # Check key fields
    assert person.index == 1
    assert person.first_name == "Jean"
    assert person.surname == "Dupont"
    assert person.occupation == "Farmer"
    assert person.sex is Sex.MALE
    assert person.access_right == AccessRight.PUBLIC
    assert person.birth_place == "Paris"
    assert person.burial_place == "Cemetery"
    assert person.notes == "general note"


def test_person_with_empty_lists(compressed_date_fixture):
    person = Person[int, str, str, int](
        index=2,
        first_name="Alice",
        surname="Smith",
        occ=0,
        image="",
        public_name="",
        qualifiers=[],
        aliases=[],
        first_names_aliases=[],
        surname_aliases=[],
        titles=[],
        non_native_parents_relation=[],
        related_persons=[],
        occupation="",
        sex=Sex.FEMALE,
        access_right=AccessRight.PRIVATE,
        birth_date=compressed_date_fixture,
        birth_place="",
        birth_note="",
        birth_src="",
        baptism_date=compressed_date_fixture,
        baptism_place="",
        baptism_note="",
        baptism_src="",
        death_status=NotDead(),
        death_place="",
        death_note="",
        death_src="",
        burial=UnknownBurial(),
        burial_place="",
        burial_note="",
        burial_src="",
        personal_events=[],
        notes="",
        src="",
<<<<<<< HEAD
=======
        ascend=Ascendants(
            parents=None,
            consanguinity_rate=ConsanguinityRate.from_integer(-1)
        ),
        families=[],
>>>>>>> e6724db4
    )

    assert person.index == 2
    assert person.sex is Sex.FEMALE
    assert person.access_right == AccessRight.PRIVATE
    assert person.titles == []
    assert person.personal_events == []<|MERGE_RESOLUTION|>--- conflicted
+++ resolved
@@ -17,21 +17,10 @@
 
 @pytest.fixture
 def title_fixture(compressed_date_fixture) -> Title[str]:
-<<<<<<< HEAD
-    return Title[str](
-        title_name=TitleName[str]("name"),
-        ident="t1",
-        place="Paris",
-        date_start=compressed_date_fixture,
-        date_end=compressed_date_fixture,
-        nth=1,
-    )
-=======
     return Title[str](title_name=TitleName[str]("name"),
                       ident="t1", place="Paris",
                       date_start=compressed_date_fixture,
                       date_end=compressed_date_fixture, nth=1)
->>>>>>> e6724db4
 
 
 @pytest.fixture
@@ -75,18 +64,10 @@
 
 
 def test_person_minimal_stubs(
-<<<<<<< HEAD
-    compressed_date_fixture, title_fixture, pers_event_fixture
-):
-    fake_relation = Relation[int, str](
-        type=RelationToParentType.ADOPTION, father=None, mother=None, sources=[]
-    )
-=======
         compressed_date_fixture, title_fixture, pers_event_fixture):
     fake_relation = Relation[int, str](
         type=RelationToParentType.ADOPTION, father=None, mother=None,
         sources="")
->>>>>>> e6724db4
     person = Person(
         index=1,
         first_name="Jean",
@@ -123,14 +104,11 @@
         personal_events=[pers_event_fixture],
         notes="general note",
         src="src file",
-<<<<<<< HEAD
-=======
         ascend=Ascendants[int](
             parents=None,
             consanguinity_rate=ConsanguinityRate.from_integer(-1)
         ),
         families=[],
->>>>>>> e6724db4
     )
 
     # Check key fields
@@ -182,14 +160,11 @@
         personal_events=[],
         notes="",
         src="",
-<<<<<<< HEAD
-=======
         ascend=Ascendants(
             parents=None,
             consanguinity_rate=ConsanguinityRate.from_integer(-1)
         ),
         families=[],
->>>>>>> e6724db4
     )
 
     assert person.index == 2
