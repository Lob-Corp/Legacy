--- conflicted
+++ resolved
@@ -4,16 +4,10 @@
  * Copyright 2023 Fonticons, Inc.
  */
 .fa {
-<<<<<<< HEAD
-    font-family: var(--fa-style-family, "Font Awesome 6 Free");
-    font-weight: var(--fa-style, 900)
-}
-
-=======
   font-family: var(--fa-style-family, "Font Awesome 6 Free");
-  font-weight: var(--fa-style, 900);
-}
->>>>>>> 1de227bd
+  font-weight: var(--fa-style, 900)
+}
+
 .fa,
 .fa-brands,
 .fa-classic,
@@ -23,1713 +17,904 @@
 .fab,
 .far,
 .fas {
-<<<<<<< HEAD
-    -moz-osx-font-smoothing: grayscale;
-    -webkit-font-smoothing: antialiased;
-    display: var(--fa-display, inline-block);
-    font-style: normal;
-    font-variant: normal;
-    line-height: 1;
-    text-rendering: auto
-}
-
-=======
   -moz-osx-font-smoothing: grayscale;
   -webkit-font-smoothing: antialiased;
   display: var(--fa-display, inline-block);
   font-style: normal;
   font-variant: normal;
   line-height: 1;
-  text-rendering: auto;
-}
->>>>>>> 1de227bd
+  text-rendering: auto
+}
+
 .fa-classic,
 .fa-regular,
 .fa-solid,
 .far,
 .fas {
-<<<<<<< HEAD
-    font-family: "Font Awesome 6 Free"
+  font-family: "Font Awesome 6 Free"
 }
 
 .fa-brands,
 .fab {
-    font-family: "Font Awesome 6 Brands"
+  font-family: "Font Awesome 6 Brands"
 }
 
 .fa-1x {
-    font-size: 1em
+  font-size: 1em
 }
 
 .fa-2x {
-    font-size: 2em
+  font-size: 2em
 }
 
 .fa-3x {
-    font-size: 3em
+  font-size: 3em
 }
 
 .fa-4x {
-    font-size: 4em
+  font-size: 4em
 }
 
 .fa-5x {
-    font-size: 5em
+  font-size: 5em
 }
 
 .fa-6x {
-    font-size: 6em
+  font-size: 6em
 }
 
 .fa-7x {
-    font-size: 7em
+  font-size: 7em
 }
 
 .fa-8x {
-    font-size: 8em
+  font-size: 8em
 }
 
 .fa-9x {
-    font-size: 9em
+  font-size: 9em
 }
 
 .fa-10x {
-    font-size: 10em
+  font-size: 10em
 }
 
 .fa-2xs {
-    font-size: .625em;
-    line-height: .1em;
-    vertical-align: .225em
+  font-size: .625em;
+  line-height: .1em;
+  vertical-align: .225em
 }
 
 .fa-xs {
-    font-size: .75em;
-    line-height: .08333em;
-    vertical-align: .125em
+  font-size: .75em;
+  line-height: .08333em;
+  vertical-align: .125em
 }
 
 .fa-sm {
-    font-size: .875em;
-    line-height: .07143em;
-    vertical-align: .05357em
-}
-
-.fa-lg {
-    font-size: 1.25em;
-    line-height: .05em;
-    vertical-align: -.075em
-}
-
-.fa-xl {
-    font-size: 1.5em;
-    line-height: .04167em;
-    vertical-align: -.125em
-}
-
-.fa-2xl {
-    font-size: 2em;
-    line-height: .03125em;
-    vertical-align: -.1875em
-}
-
-.fa-fw {
-    text-align: center;
-    width: 1.25em
-}
-
-.fa-ul {
-    list-style-type: none;
-    margin-left: var(--fa-li-margin, 2.5em);
-    padding-left: 0
-}
-
-.fa-ul>li {
-    position: relative
-}
-
-.fa-li {
-    left: calc(var(--fa-li-width, 2em)*-1);
-    position: absolute;
-    text-align: center;
-    width: var(--fa-li-width, 2em);
-    line-height: inherit
-}
-
-.fa-rotate-180 {
-    -webkit-transform: rotate(180deg);
-    transform: rotate(180deg)
-}
-
-.fa-rotate-270 {
-    -webkit-transform: rotate(270deg);
-    transform: rotate(270deg)
-}
-
-.fa-flip-horizontal {
-    -webkit-transform: scaleX(-1);
-    transform: scaleX(-1)
-}
-
-.fa-flip-vertical {
-    -webkit-transform: scaleY(-1);
-    transform: scaleY(-1)
-}
-
-.fa-flip-both,
-.fa-flip-horizontal.fa-flip-vertical {
-    -webkit-transform: scale(-1);
-    transform: scale(-1)
-}
-
-.fa-rotate-by {
-    -webkit-transform: rotate(var(--fa-rotate-angle, none));
-    transform: rotate(var(--fa-rotate-angle, none))
-}
-
-.fa-stack {
-    display: inline-block;
-    height: 2em;
-    line-height: 2em;
-    position: relative;
-    vertical-align: middle;
-    width: 2.5em
-}
-
-.fa-stack-1x,
-.fa-stack-2x {
-    left: 0;
-    position: absolute;
-    text-align: center;
-    width: 100%;
-    z-index: var(--fa-stack-z-index, auto)
-}
-
-.fa-stack-1x {
-    line-height: inherit
-}
-
-.fa-stack-2x {
-    font-size: 2em
-}
-
-.fa-inverse {
-    color: var(--fa-inverse, #fff)
-}
-
-.fa-a::before {
-    content: "\41"
-}
-
-.fa-address-book::before {
-    content: "\f2b9"
-}
-
-.fa-address-card::before {
-    content: "\f2bb"
-}
-
-.fa-align-center::before {
-    content: "\f037"
-}
-
-.fa-align-justify::before {
-    content: "\f039"
-}
-
-.fa-align-left::before {
-    content: "\f036"
-}
-
-.fa-angle-left::before {
-    content: "\f104"
-}
-
-.fa-angle-right::before {
-    content: "\f105"
-}
-
-.fa-arrow-down-1-9::before {
-    content: "\f162"
-}
-
-.fa-arrow-down-9-1::before {
-    content: "\f886"
-}
-
-.fa-arrow-down-a-z::before {
-    content: "\f15d"
-}
-
-.fa-arrow-down-long::before {
-    content: "\f175"
-}
-
-.fa-arrow-down-wide-short::before {
-    content: "\f160"
-}
-
-.fa-arrow-down-z-a::before {
-    content: "\f881"
-}
-
-.fa-arrow-left::before {
-    content: "\f060"
-}
-
-.fa-arrow-left-long::before {
-    content: "\f177"
-}
-
-.fa-arrow-right::before {
-    content: "\f061"
-}
-
-.fa-arrow-right-arrow-left::before {
-    content: "\f0ec"
-}
-
-.fa-arrow-rotate-left::before {
-    content: "\f0e2"
-}
-
-.fa-arrow-rotate-right::before {
-    content: "\f01e"
-}
-
-.fa-arrow-turn-up::before {
-    content: "\f148"
-}
-
-.fa-arrow-up::before {
-    content: "\f062"
-}
-
-.fa-arrow-up-long::before {
-    content: "\f176"
-}
-
-.fa-arrow-up-right-dots::before {
-    content: "\e4b7"
-}
-
-.fa-award::before {
-    content: "\f559"
-}
-
-.fa-baby::before {
-    content: "\f77c"
-}
-
-.fa-backward::before {
-    content: "\f04a"
-}
-
-.fa-bezier-curve::before {
-    content: "\f55b"
-}
-
-.fa-bold::before {
-    content: "\f032"
-}
-
-.fa-book::before {
-    content: "\f02d"
-}
-
-.fa-border-none::before {
-    content: "\f850"
-}
-
-.fa-box-archive::before {
-    content: "\f187"
-}
-
-.fa-bug::before {
-    content: "\f188"
-}
-
-.fa-cake-candles::before {
-    content: "\f1fd"
-}
-
-.fa-calendar-days::before {
-    content: "\f073"
-}
-
-.fa-caret-left::before {
-    content: "\f0d9"
-}
-
-.fa-caret-right::before {
-    content: "\f0da"
-}
-
-.fa-chart-bar::before {
-    content: "\f080"
-}
-
-.fa-chart-pie::before {
-    content: "\f200"
-}
-
-.fa-check::before {
-    content: "\f00c"
-}
-
-.fa-chess-board::before {
-    content: "\f43c"
-}
-
-.fa-chevron-down::before {
-    content: "\f078"
-}
-
-.fa-chevron-left::before {
-    content: "\f053"
-}
-
-.fa-chevron-right::before {
-    content: "\f054"
-}
-
-.fa-chevron-up::before {
-    content: "\f077"
-}
-
-.fa-child::before {
-    content: "\f1ae"
-}
-
-.fa-circle-dot::before {
-    content: "\f192"
-}
-
-.fa-circle-stop::before {
-    content: "\f28d"
-}
-
-.fa-clipboard::before {
-    content: "\f328"
-}
-
-.fa-clock-rotate-left::before {
-    content: "\f1da"
-}
-
-.fa-closed-captioning::before {
-    content: "\f20a"
-}
-
-.fa-code-branch::before {
-    content: "\f126"
-}
-
-.fa-code-fork::before {
-    content: "\e13b"
-}
-
-.fa-comment-dots::before {
-    content: "\f4ad"
-}
-
-.fa-comment-slash::before {
-    content: "\f4b3"
-}
-
-.fa-comments::before {
-    content: "\f086"
-}
-
-.fa-compress::before {
-    content: "\f066"
-}
-
-.fa-crop::before {
-    content: "\f125"
-}
-
-.fa-crop-simple::before {
-    content: "\f565"
-}
-
-.fa-cross::before {
-    content: "\f654"
-}
-
-.fa-crown::before {
-    content: "\f521"
-}
-
-.fa-desktop::before {
-    content: "\f390"
-}
-
-.fa-diagram-project::before {
-    content: "\f542"
-}
-
-.fa-dice::before {
-    content: "\f522"
-}
-
-.fa-dice-five::before {
-    content: "\f523"
-}
-
-.fa-dice-four::before {
-    content: "\f524"
-}
-
-.fa-dice-one::before {
-    content: "\f525"
-}
-
-.fa-dice-six::before {
-    content: "\f526"
-}
-
-.fa-dice-three::before {
-    content: "\f527"
-}
-
-.fa-dice-two::before {
-    content: "\f528"
-}
-
-.fa-dna::before {
-    content: "\f471"
-}
-
-.fa-dove::before {
-    content: "\f4ba"
-}
-
-.fa-down-long::before {
-    content: "\f309"
-}
-
-.fa-earth-americas::before {
-    content: "\f57d"
-}
-
-.fa-elevator::before {
-    content: "\e16d"
-}
-
-.fa-ellipsis::before {
-    content: "\f141"
-}
-
-.fa-equals::before {
-    content: "\3d"
-}
-
-.fa-file::before {
-    content: "\f15b"
-}
-
-.fa-file-csv::before {
-    content: "\f6dd"
-}
-
-.fa-file-image::before {
-    content: "\f1c5"
-}
-
-.fa-file-lines::before {
-    content: "\f15c"
-}
-
-.fa-file-pdf::before {
-    content: "\f1c1"
-}
-
-.fa-file-zipper::before {
-    content: "\f1c6"
-}
-
-.fa-filter::before {
-    content: "\f0b0"
-}
-
-.fa-folder-open::before {
-    content: "\f07c"
-}
-
-.fa-forward::before {
-    content: "\f04e"
-}
-
-.fa-gear::before {
-    content: "\f013"
-}
-
-.fa-globe::before {
-    content: "\f0ac"
-}
-
-.fa-graduation-cap::before {
-    content: "\f19d"
-}
-
-.fa-hat-wizard::before {
-    content: "\f6e8"
-}
-
-.fa-heading::before {
-    content: "\f1dc"
-}
-
-.fa-highlighter::before {
-    content: "\f591"
-}
-
-.fa-hourglass-half::before {
-    content: "\f252"
-}
-
-.fa-house::before {
-    content: "\f015"
-}
-
-.fa-id-card::before {
-    content: "\f2c2"
-}
-
-.fa-image::before {
-    content: "\f03e"
-}
-
-.fa-image-portrait::before {
-    content: "\f3e0"
-}
-
-.fa-images::before {
-    content: "\f302"
-}
-
-.fa-indent::before {
-    content: "\f03c"
-}
-
-.fa-info::before {
-    content: "\f129"
-}
-
-.fa-italic::before {
-    content: "\f033"
-}
-
-.fa-less-than-equal::before {
-    content: "\f537"
-}
-
-.fa-link::before {
-    content: "\f0c1"
-}
-
-.fa-link-slash::before {
-    content: "\f127"
-}
-
-.fa-list::before {
-    content: "\f03a"
-}
-
-.fa-list-ul::before {
-    content: "\f0ca"
-}
-
-.fa-magnifying-glass::before {
-    content: "\f002"
-}
-
-.fa-map-location-dot::before {
-    content: "\f5a0"
-}
-
-.fa-magnifying-glass-minus::before {
-    content: "\f010"
-}
-
-.fa-magnifying-glass-plus::before {
-    content: "\f00e"
-}
-
-.fa-mars::before {
-    content: "\f222"
-}
-
-.fa-mars-double::before {
-    content: "\f227"
-}
-
-.fa-minus::before {
-    content: "\f068"
-}
-
-.fa-neuter::before {
-    content: "\f22c"
-}
-
-.fa-newspaper::before {
-    content: "\f1ea"
-}
-
-.fa-note-sticky::before {
-    content: "\f249"
-}
-
-.fa-paintbrush::before {
-    content: "\f1fc"
-}
-
-.fa-pen-to-square::before {
-    content: "\f044"
-}
-
-.fa-people-arrows::before {
-    content: "\e068"
-}
-
-.fa-percent::before {
-    content: "\25"
-}
-
-.fa-person::before {
-    content: "\f183"
-}
-
-.fa-person-arrow-down-to-line::before {
-    content: "\e538"
-}
-
-.fa-person-arrow-up-from-line::before {
-    content: "\e539"
-}
-
-.fa-person-dress::before {
-    content: "\f182"
-}
-
-.fa-person-praying::before {
-    content: "\f683"
-}
-
-.fa-plus::before {
-    content: "\2b"
-}
-
-.fa-power-off::before {
-    content: "\f011"
-}
-
-.fa-question::before {
-    content: "\3f"
-}
-
-.fa-restroom::before {
-    content: "\f7bd"
-}
-
-.fa-retweet::before {
-    content: "\f079"
-}
-
-.fa-right-from-bracket::before {
-    content: "\f2f5"
-}
-
-.fa-right-left::before {
-    content: "\f362"
-}
-
-.fa-ring::before {
-    content: "\f70b"
-}
-
-.fa-rotate::before {
-    content: "\f2f1"
-}
-
-.fa-screwdriver-wrench::before {
-    content: "\f7d9"
-}
-
-.fa-share::before {
-    content: "\f064"
-}
-
-.fa-share-nodes::before {
-    content: "\f1e0"
-}
-
-.fa-shoe-prints::before {
-    content: "\f54b"
-}
-
-.fa-shuffle::before {
-    content: "\f074"
-}
-
-.fa-signature::before {
-    content: "\f5b7"
-}
-
-.fa-sitemap::before {
-    content: "\f0e8"
-}
-
-.fa-skull-crossbones::before {
-    content: "\f714"
-}
-
-.fa-sort::before {
-    content: "\f0dc"
-}
-
-.fa-sort-down::before {
-    content: "\f0dd"
-}
-
-.fa-sort-up::before {
-    content: "\f0de"
-}
-
-.fa-star::before {
-    content: "\f005"
-}
-
-.fa-superscript::before {
-    content: "\f12b"
-}
-
-.fa-table::before {
-    content: "\f0ce"
-}
-
-.fa-table-cells::before {
-    content: "\f00a"
-}
-
-.fa-thumbs-down::before {
-    content: "\f165"
-}
-
-.fa-thumbs-up::before {
-    content: "\f164"
-}
-
-.fa-timeline::before {
-    content: "\e29c"
-}
-
-.fa-toggle-off::before {
-    content: "\f204"
-}
-
-.fa-toggle-on::before {
-    content: "\f205"
-}
-
-.fa-trash::before {
-    content: "\f1f8"
-}
-
-.fa-trash-can::before {
-    content: "\f2ed"
-}
-
-.fa-triangle-exclamation::before {
-    content: "\f071"
-}
-
-.fa-turn-up::before {
-    content: "\f3bf"
-}
-
-.fa-underline::before {
-    content: "\f0cd"
-}
-
-.fa-up-long::before {
-    content: "\f30c"
-}
-
-.fa-user::before {
-    content: "\f007"
-}
-
-.fa-user-doctor::before {
-    content: "\f0f0"
-}
-
-.fa-user-gear::before {
-    content: "\f4fe"
-}
-
-.fa-user-group::before {
-    content: "\f500"
-}
-
-.fa-user-large::before {
-    content: "\f406"
-}
-
-.fa-user-pen::before {
-    content: "\f4ff"
-}
-
-.fa-user-plus::before {
-    content: "\f234"
-}
-
-.fa-user-tie::before {
-    content: "\f508"
-}
-
-.fa-user-xmark::before {
-    content: "\f235"
-}
-
-.fa-users::before {
-    content: "\f0c0"
-}
-
-.fa-venus::before {
-    content: "\f221"
-}
-
-.fa-venus-double::before {
-    content: "\f226"
-}
-
-.fa-venus-mars::before {
-    content: "\f228"
-}
-
-.fa-wand-magic-sparkles::before {
-    content: "\e2ca"
-}
-
-.fa-window-minimize::before {
-    content: "\f2d1"
-}
-
-.fa-wrench::before {
-    content: "\f0ad"
-}
-
-.fa-xmark::before {
-    content: "\f00d"
-}
-
-.fa-z::before {
-    content: "\5a"
-}
-
-=======
-  font-family: "Font Awesome 6 Free";
-}
-.fa-brands,
-.fab {
-  font-family: "Font Awesome 6 Brands";
-}
-.fa-1x {
-  font-size: 1em;
-}
-.fa-2x {
-  font-size: 2em;
-}
-.fa-3x {
-  font-size: 3em;
-}
-.fa-4x {
-  font-size: 4em;
-}
-.fa-5x {
-  font-size: 5em;
-}
-.fa-6x {
-  font-size: 6em;
-}
-.fa-7x {
-  font-size: 7em;
-}
-.fa-8x {
-  font-size: 8em;
-}
-.fa-9x {
-  font-size: 9em;
-}
-.fa-10x {
-  font-size: 10em;
-}
-.fa-2xs {
-  font-size: 0.625em;
-  line-height: 0.1em;
-  vertical-align: 0.225em;
-}
-.fa-xs {
-  font-size: 0.75em;
-  line-height: 0.08333em;
-  vertical-align: 0.125em;
-}
-.fa-sm {
-  font-size: 0.875em;
-  line-height: 0.07143em;
-  vertical-align: 0.05357em;
-}
+  font-size: .875em;
+  line-height: .07143em;
+  vertical-align: .05357em
+}
+
 .fa-lg {
   font-size: 1.25em;
-  line-height: 0.05em;
-  vertical-align: -0.075em;
-}
+  line-height: .05em;
+  vertical-align: -.075em
+}
+
 .fa-xl {
   font-size: 1.5em;
-  line-height: 0.04167em;
-  vertical-align: -0.125em;
-}
+  line-height: .04167em;
+  vertical-align: -.125em
+}
+
 .fa-2xl {
   font-size: 2em;
-  line-height: 0.03125em;
-  vertical-align: -0.1875em;
-}
+  line-height: .03125em;
+  vertical-align: -.1875em
+}
+
 .fa-fw {
   text-align: center;
-  width: 1.25em;
-}
+  width: 1.25em
+}
+
 .fa-ul {
   list-style-type: none;
   margin-left: var(--fa-li-margin, 2.5em);
-  padding-left: 0;
-}
-.fa-ul > li {
-  position: relative;
-}
+  padding-left: 0
+}
+
+.fa-ul>li {
+  position: relative
+}
+
 .fa-li {
-  left: calc(var(--fa-li-width, 2em) * -1);
+  left: calc(var(--fa-li-width, 2em)*-1);
   position: absolute;
   text-align: center;
   width: var(--fa-li-width, 2em);
-  line-height: inherit;
-}
+  line-height: inherit
+}
+
 .fa-rotate-180 {
   -webkit-transform: rotate(180deg);
-  transform: rotate(180deg);
-}
+  transform: rotate(180deg)
+}
+
 .fa-rotate-270 {
   -webkit-transform: rotate(270deg);
-  transform: rotate(270deg);
-}
+  transform: rotate(270deg)
+}
+
 .fa-flip-horizontal {
   -webkit-transform: scaleX(-1);
-  transform: scaleX(-1);
-}
+  transform: scaleX(-1)
+}
+
 .fa-flip-vertical {
   -webkit-transform: scaleY(-1);
-  transform: scaleY(-1);
-}
+  transform: scaleY(-1)
+}
+
 .fa-flip-both,
 .fa-flip-horizontal.fa-flip-vertical {
   -webkit-transform: scale(-1);
-  transform: scale(-1);
-}
+  transform: scale(-1)
+}
+
 .fa-rotate-by {
   -webkit-transform: rotate(var(--fa-rotate-angle, none));
-  transform: rotate(var(--fa-rotate-angle, none));
-}
+  transform: rotate(var(--fa-rotate-angle, none))
+}
+
 .fa-stack {
   display: inline-block;
   height: 2em;
   line-height: 2em;
   position: relative;
   vertical-align: middle;
-  width: 2.5em;
-}
+  width: 2.5em
+}
+
 .fa-stack-1x,
 .fa-stack-2x {
   left: 0;
   position: absolute;
   text-align: center;
   width: 100%;
-  z-index: var(--fa-stack-z-index, auto);
-}
+  z-index: var(--fa-stack-z-index, auto)
+}
+
 .fa-stack-1x {
-  line-height: inherit;
-}
+  line-height: inherit
+}
+
 .fa-stack-2x {
-  font-size: 2em;
-}
+  font-size: 2em
+}
+
 .fa-inverse {
-  color: var(--fa-inverse, #fff);
-}
+  color: var(--fa-inverse, #fff)
+}
+
 .fa-a::before {
-  content: "\41";
-}
+  content: "\41"
+}
+
 .fa-address-book::before {
-  content: "\f2b9";
-}
+  content: "\f2b9"
+}
+
 .fa-address-card::before {
-  content: "\f2bb";
-}
+  content: "\f2bb"
+}
+
 .fa-align-center::before {
-  content: "\f037";
-}
+  content: "\f037"
+}
+
 .fa-align-justify::before {
-  content: "\f039";
-}
+  content: "\f039"
+}
+
 .fa-align-left::before {
-  content: "\f036";
-}
+  content: "\f036"
+}
+
 .fa-angle-left::before {
-  content: "\f104";
-}
+  content: "\f104"
+}
+
 .fa-angle-right::before {
-  content: "\f105";
-}
+  content: "\f105"
+}
+
 .fa-arrow-down-1-9::before {
-  content: "\f162";
-}
+  content: "\f162"
+}
+
 .fa-arrow-down-9-1::before {
-  content: "\f886";
-}
+  content: "\f886"
+}
+
 .fa-arrow-down-a-z::before {
-  content: "\f15d";
-}
+  content: "\f15d"
+}
+
 .fa-arrow-down-long::before {
-  content: "\f175";
-}
+  content: "\f175"
+}
+
 .fa-arrow-down-wide-short::before {
-  content: "\f160";
-}
+  content: "\f160"
+}
+
 .fa-arrow-down-z-a::before {
-  content: "\f881";
-}
+  content: "\f881"
+}
+
 .fa-arrow-left::before {
-  content: "\f060";
-}
+  content: "\f060"
+}
+
 .fa-arrow-left-long::before {
-  content: "\f177";
-}
+  content: "\f177"
+}
+
 .fa-arrow-right::before {
-  content: "\f061";
-}
+  content: "\f061"
+}
+
 .fa-arrow-right-arrow-left::before {
-  content: "\f0ec";
-}
+  content: "\f0ec"
+}
+
 .fa-arrow-rotate-left::before {
-  content: "\f0e2";
-}
+  content: "\f0e2"
+}
+
 .fa-arrow-rotate-right::before {
-  content: "\f01e";
-}
+  content: "\f01e"
+}
+
 .fa-arrow-turn-up::before {
-  content: "\f148";
-}
+  content: "\f148"
+}
+
 .fa-arrow-up::before {
-  content: "\f062";
-}
+  content: "\f062"
+}
+
 .fa-arrow-up-long::before {
-  content: "\f176";
-}
+  content: "\f176"
+}
+
 .fa-arrow-up-right-dots::before {
-  content: "\e4b7";
-}
+  content: "\e4b7"
+}
+
 .fa-award::before {
-  content: "\f559";
-}
+  content: "\f559"
+}
+
 .fa-baby::before {
-  content: "\f77c";
-}
+  content: "\f77c"
+}
+
 .fa-backward::before {
-  content: "\f04a";
-}
+  content: "\f04a"
+}
+
 .fa-bezier-curve::before {
-  content: "\f55b";
-}
+  content: "\f55b"
+}
+
 .fa-bold::before {
-  content: "\f032";
-}
+  content: "\f032"
+}
+
 .fa-book::before {
-  content: "\f02d";
-}
+  content: "\f02d"
+}
+
 .fa-border-none::before {
-  content: "\f850";
-}
+  content: "\f850"
+}
+
 .fa-box-archive::before {
-  content: "\f187";
-}
+  content: "\f187"
+}
+
 .fa-bug::before {
-  content: "\f188";
-}
+  content: "\f188"
+}
+
 .fa-cake-candles::before {
-  content: "\f1fd";
-}
+  content: "\f1fd"
+}
+
 .fa-calendar-days::before {
-  content: "\f073";
-}
+  content: "\f073"
+}
+
 .fa-caret-left::before {
-  content: "\f0d9";
-}
+  content: "\f0d9"
+}
+
 .fa-caret-right::before {
-  content: "\f0da";
-}
+  content: "\f0da"
+}
+
 .fa-chart-bar::before {
-  content: "\f080";
-}
+  content: "\f080"
+}
+
 .fa-chart-pie::before {
-  content: "\f200";
-}
+  content: "\f200"
+}
+
 .fa-check::before {
-  content: "\f00c";
-}
+  content: "\f00c"
+}
+
 .fa-chess-board::before {
-  content: "\f43c";
-}
+  content: "\f43c"
+}
+
 .fa-chevron-down::before {
-  content: "\f078";
-}
+  content: "\f078"
+}
+
 .fa-chevron-left::before {
-  content: "\f053";
-}
+  content: "\f053"
+}
+
 .fa-chevron-right::before {
-  content: "\f054";
-}
+  content: "\f054"
+}
+
 .fa-chevron-up::before {
-  content: "\f077";
-}
+  content: "\f077"
+}
+
 .fa-child::before {
-  content: "\f1ae";
-}
+  content: "\f1ae"
+}
+
 .fa-circle-dot::before {
-  content: "\f192";
-}
+  content: "\f192"
+}
+
 .fa-circle-stop::before {
-  content: "\f28d";
-}
+  content: "\f28d"
+}
+
 .fa-clipboard::before {
-  content: "\f328";
-}
+  content: "\f328"
+}
+
 .fa-clock-rotate-left::before {
-  content: "\f1da";
-}
+  content: "\f1da"
+}
+
 .fa-closed-captioning::before {
-  content: "\f20a";
-}
+  content: "\f20a"
+}
+
 .fa-code-branch::before {
-  content: "\f126";
-}
+  content: "\f126"
+}
+
 .fa-code-fork::before {
-  content: "\e13b";
-}
+  content: "\e13b"
+}
+
 .fa-comment-dots::before {
-  content: "\f4ad";
-}
+  content: "\f4ad"
+}
+
 .fa-comment-slash::before {
-  content: "\f4b3";
-}
+  content: "\f4b3"
+}
+
 .fa-comments::before {
-  content: "\f086";
-}
+  content: "\f086"
+}
+
 .fa-compress::before {
-  content: "\f066";
-}
+  content: "\f066"
+}
+
 .fa-crop::before {
-  content: "\f125";
-}
+  content: "\f125"
+}
+
 .fa-crop-simple::before {
-  content: "\f565";
-}
+  content: "\f565"
+}
+
 .fa-cross::before {
-  content: "\f654";
-}
+  content: "\f654"
+}
+
 .fa-crown::before {
-  content: "\f521";
-}
+  content: "\f521"
+}
+
 .fa-desktop::before {
-  content: "\f390";
-}
+  content: "\f390"
+}
+
 .fa-diagram-project::before {
-  content: "\f542";
-}
+  content: "\f542"
+}
+
 .fa-dice::before {
-  content: "\f522";
-}
+  content: "\f522"
+}
+
 .fa-dice-five::before {
-  content: "\f523";
-}
+  content: "\f523"
+}
+
 .fa-dice-four::before {
-  content: "\f524";
-}
+  content: "\f524"
+}
+
 .fa-dice-one::before {
-  content: "\f525";
-}
+  content: "\f525"
+}
+
 .fa-dice-six::before {
-  content: "\f526";
-}
+  content: "\f526"
+}
+
 .fa-dice-three::before {
-  content: "\f527";
-}
+  content: "\f527"
+}
+
 .fa-dice-two::before {
-  content: "\f528";
-}
+  content: "\f528"
+}
+
 .fa-dna::before {
-  content: "\f471";
-}
+  content: "\f471"
+}
+
 .fa-dove::before {
-  content: "\f4ba";
-}
+  content: "\f4ba"
+}
+
 .fa-down-long::before {
-  content: "\f309";
-}
+  content: "\f309"
+}
+
 .fa-earth-americas::before {
-  content: "\f57d";
-}
+  content: "\f57d"
+}
+
 .fa-elevator::before {
-  content: "\e16d";
-}
+  content: "\e16d"
+}
+
 .fa-ellipsis::before {
-  content: "\f141";
-}
+  content: "\f141"
+}
+
 .fa-equals::before {
-  content: "\3d";
-}
+  content: "\3d"
+}
+
 .fa-file::before {
-  content: "\f15b";
-}
+  content: "\f15b"
+}
+
 .fa-file-csv::before {
-  content: "\f6dd";
-}
+  content: "\f6dd"
+}
+
 .fa-file-image::before {
-  content: "\f1c5";
-}
+  content: "\f1c5"
+}
+
 .fa-file-lines::before {
-  content: "\f15c";
-}
+  content: "\f15c"
+}
+
 .fa-file-pdf::before {
-  content: "\f1c1";
-}
+  content: "\f1c1"
+}
+
 .fa-file-zipper::before {
-  content: "\f1c6";
-}
+  content: "\f1c6"
+}
+
 .fa-filter::before {
-  content: "\f0b0";
-}
+  content: "\f0b0"
+}
+
 .fa-folder-open::before {
-  content: "\f07c";
-}
+  content: "\f07c"
+}
+
 .fa-forward::before {
-  content: "\f04e";
-}
+  content: "\f04e"
+}
+
 .fa-gear::before {
-  content: "\f013";
-}
+  content: "\f013"
+}
+
 .fa-globe::before {
-  content: "\f0ac";
-}
+  content: "\f0ac"
+}
+
 .fa-graduation-cap::before {
-  content: "\f19d";
-}
+  content: "\f19d"
+}
+
 .fa-hat-wizard::before {
-  content: "\f6e8";
-}
+  content: "\f6e8"
+}
+
 .fa-heading::before {
-  content: "\f1dc";
-}
+  content: "\f1dc"
+}
+
 .fa-highlighter::before {
-  content: "\f591";
-}
+  content: "\f591"
+}
+
 .fa-hourglass-half::before {
-  content: "\f252";
-}
+  content: "\f252"
+}
+
 .fa-house::before {
-  content: "\f015";
-}
+  content: "\f015"
+}
+
 .fa-id-card::before {
-  content: "\f2c2";
-}
+  content: "\f2c2"
+}
+
 .fa-image::before {
-  content: "\f03e";
-}
+  content: "\f03e"
+}
+
 .fa-image-portrait::before {
-  content: "\f3e0";
-}
+  content: "\f3e0"
+}
+
 .fa-images::before {
-  content: "\f302";
-}
+  content: "\f302"
+}
+
 .fa-indent::before {
-  content: "\f03c";
-}
+  content: "\f03c"
+}
+
 .fa-info::before {
-  content: "\f129";
-}
+  content: "\f129"
+}
+
 .fa-italic::before {
-  content: "\f033";
-}
+  content: "\f033"
+}
+
 .fa-less-than-equal::before {
-  content: "\f537";
-}
+  content: "\f537"
+}
+
 .fa-link::before {
-  content: "\f0c1";
-}
+  content: "\f0c1"
+}
+
 .fa-link-slash::before {
-  content: "\f127";
-}
+  content: "\f127"
+}
+
 .fa-list::before {
-  content: "\f03a";
-}
+  content: "\f03a"
+}
+
 .fa-list-ul::before {
-  content: "\f0ca";
-}
+  content: "\f0ca"
+}
+
 .fa-magnifying-glass::before {
-  content: "\f002";
-}
+  content: "\f002"
+}
+
 .fa-map-location-dot::before {
-  content: "\f5a0";
-}
+  content: "\f5a0"
+}
+
 .fa-magnifying-glass-minus::before {
-  content: "\f010";
-}
+  content: "\f010"
+}
+
 .fa-magnifying-glass-plus::before {
-  content: "\f00e";
-}
+  content: "\f00e"
+}
+
 .fa-mars::before {
-  content: "\f222";
-}
+  content: "\f222"
+}
+
 .fa-mars-double::before {
-  content: "\f227";
-}
+  content: "\f227"
+}
+
 .fa-minus::before {
-  content: "\f068";
-}
+  content: "\f068"
+}
+
 .fa-neuter::before {
-  content: "\f22c";
-}
+  content: "\f22c"
+}
+
 .fa-newspaper::before {
-  content: "\f1ea";
-}
+  content: "\f1ea"
+}
+
 .fa-note-sticky::before {
-  content: "\f249";
-}
+  content: "\f249"
+}
+
 .fa-paintbrush::before {
-  content: "\f1fc";
-}
+  content: "\f1fc"
+}
+
 .fa-pen-to-square::before {
-  content: "\f044";
-}
+  content: "\f044"
+}
+
 .fa-people-arrows::before {
-  content: "\e068";
-}
+  content: "\e068"
+}
+
 .fa-percent::before {
-  content: "\25";
-}
+  content: "\25"
+}
+
 .fa-person::before {
-  content: "\f183";
-}
+  content: "\f183"
+}
+
 .fa-person-arrow-down-to-line::before {
-  content: "\e538";
-}
+  content: "\e538"
+}
+
 .fa-person-arrow-up-from-line::before {
-  content: "\e539";
-}
+  content: "\e539"
+}
+
 .fa-person-dress::before {
-  content: "\f182";
-}
+  content: "\f182"
+}
+
 .fa-person-praying::before {
-  content: "\f683";
-}
+  content: "\f683"
+}
+
 .fa-plus::before {
-  content: "\2b";
-}
+  content: "\2b"
+}
+
 .fa-power-off::before {
-  content: "\f011";
-}
+  content: "\f011"
+}
+
 .fa-question::before {
-  content: "\3f";
-}
+  content: "\3f"
+}
+
 .fa-restroom::before {
-  content: "\f7bd";
-}
+  content: "\f7bd"
+}
+
 .fa-retweet::before {
-  content: "\f079";
-}
+  content: "\f079"
+}
+
 .fa-right-from-bracket::before {
-  content: "\f2f5";
-}
+  content: "\f2f5"
+}
+
 .fa-right-left::before {
-  content: "\f362";
-}
+  content: "\f362"
+}
+
 .fa-ring::before {
-  content: "\f70b";
-}
+  content: "\f70b"
+}
+
 .fa-rotate::before {
-  content: "\f2f1";
-}
+  content: "\f2f1"
+}
+
 .fa-screwdriver-wrench::before {
-  content: "\f7d9";
-}
+  content: "\f7d9"
+}
+
 .fa-share::before {
-  content: "\f064";
-}
+  content: "\f064"
+}
+
 .fa-share-nodes::before {
-  content: "\f1e0";
-}
+  content: "\f1e0"
+}
+
 .fa-shoe-prints::before {
-  content: "\f54b";
-}
+  content: "\f54b"
+}
+
 .fa-shuffle::before {
-  content: "\f074";
-}
+  content: "\f074"
+}
+
 .fa-signature::before {
-  content: "\f5b7";
-}
+  content: "\f5b7"
+}
+
 .fa-sitemap::before {
-  content: "\f0e8";
-}
+  content: "\f0e8"
+}
+
 .fa-skull-crossbones::before {
-  content: "\f714";
-}
+  content: "\f714"
+}
+
 .fa-sort::before {
-  content: "\f0dc";
-}
+  content: "\f0dc"
+}
+
 .fa-sort-down::before {
-  content: "\f0dd";
-}
+  content: "\f0dd"
+}
+
 .fa-sort-up::before {
-  content: "\f0de";
-}
+  content: "\f0de"
+}
+
 .fa-star::before {
-  content: "\f005";
-}
+  content: "\f005"
+}
+
 .fa-superscript::before {
-  content: "\f12b";
-}
+  content: "\f12b"
+}
+
 .fa-table::before {
-  content: "\f0ce";
-}
+  content: "\f0ce"
+}
+
 .fa-table-cells::before {
-  content: "\f00a";
-}
+  content: "\f00a"
+}
+
 .fa-thumbs-down::before {
-  content: "\f165";
-}
+  content: "\f165"
+}
+
 .fa-thumbs-up::before {
-  content: "\f164";
-}
+  content: "\f164"
+}
+
 .fa-timeline::before {
-  content: "\e29c";
-}
+  content: "\e29c"
+}
+
 .fa-toggle-off::before {
-  content: "\f204";
-}
+  content: "\f204"
+}
+
 .fa-toggle-on::before {
-  content: "\f205";
-}
+  content: "\f205"
+}
+
 .fa-trash::before {
-  content: "\f1f8";
-}
+  content: "\f1f8"
+}
+
 .fa-trash-can::before {
-  content: "\f2ed";
-}
+  content: "\f2ed"
+}
+
 .fa-triangle-exclamation::before {
-  content: "\f071";
-}
+  content: "\f071"
+}
+
 .fa-turn-up::before {
-  content: "\f3bf";
-}
+  content: "\f3bf"
+}
+
 .fa-underline::before {
-  content: "\f0cd";
-}
+  content: "\f0cd"
+}
+
 .fa-up-long::before {
-  content: "\f30c";
-}
+  content: "\f30c"
+}
+
 .fa-user::before {
-  content: "\f007";
-}
+  content: "\f007"
+}
+
 .fa-user-doctor::before {
-  content: "\f0f0";
-}
+  content: "\f0f0"
+}
+
 .fa-user-gear::before {
-  content: "\f4fe";
-}
+  content: "\f4fe"
+}
+
 .fa-user-group::before {
-  content: "\f500";
-}
+  content: "\f500"
+}
+
 .fa-user-large::before {
-  content: "\f406";
-}
+  content: "\f406"
+}
+
 .fa-user-pen::before {
-  content: "\f4ff";
-}
+  content: "\f4ff"
+}
+
 .fa-user-plus::before {
-  content: "\f234";
-}
+  content: "\f234"
+}
+
 .fa-user-tie::before {
-  content: "\f508";
-}
+  content: "\f508"
+}
+
 .fa-user-xmark::before {
-  content: "\f235";
-}
+  content: "\f235"
+}
+
 .fa-users::before {
-  content: "\f0c0";
-}
+  content: "\f0c0"
+}
+
 .fa-venus::before {
-  content: "\f221";
-}
+  content: "\f221"
+}
+
 .fa-venus-double::before {
-  content: "\f226";
-}
+  content: "\f226"
+}
+
 .fa-venus-mars::before {
-  content: "\f228";
-}
+  content: "\f228"
+}
+
 .fa-wand-magic-sparkles::before {
-  content: "\e2ca";
-}
+  content: "\e2ca"
+}
+
 .fa-window-minimize::before {
-  content: "\f2d1";
-}
+  content: "\f2d1"
+}
+
 .fa-wrench::before {
-  content: "\f0ad";
-}
+  content: "\f0ad"
+}
+
 .fa-xmark::before {
-  content: "\f00d";
-}
+  content: "\f00d"
+}
+
 .fa-z::before {
-  content: "\5a";
-}
->>>>>>> 1de227bd
+  content: "\5a"
+}
+
 .fa-sr-only,
 .fa-sr-only-focusable:not(:focus),
 .sr-only,
 .sr-only-focusable:not(:focus) {
-<<<<<<< HEAD
-    position: absolute;
-    width: 1px;
-    height: 1px;
-    padding: 0;
-    margin: -1px;
-    overflow: hidden;
-    clip: rect(0, 0, 0, 0);
-    white-space: nowrap;
-    border-width: 0
-}
-
-:host,
-:root {
-    --fa-style-family-brands: "Font Awesome 6 Brands";
-    --fa-font-brands: normal 400 1em/1 "Font Awesome 6 Brands"
-}
-
-@font-face {
-    font-family: "Font Awesome 6 Brands";
-    font-style: normal;
-    font-weight: 400;
-    font-display: block;
-    src: url(../fonts/fa-brands-400.woff2) format("woff2"), url(../fonts/fa-brands-400.ttf) format("truetype")
-}
-
-.fa-brands,
-.fab {
-    font-weight: 400
-}
-
-.fa-markdown:before {
-    content: "\f60f"
-}
-
-.fa-wikipedia-w:before {
-    content: "\f266"
-}
-
-.fa-github:before {
-    content: "\f09b"
-}
-
-.:host,
-:root {
-    --fa-font-regular: normal 400 1em/1 "Font Awesome 6 Free"
-}
-
-@font-face {
-    font-family: "Font Awesome 6 Free";
-    font-style: normal;
-    font-weight: 400;
-    font-display: block;
-    src: url(../fonts/fa-regular-400.woff2) format("woff2"), url(../fonts/fa-regular-400.ttf) format("truetype")
-}
-
-.fa-regular,
-.far {
-    font-weight: 400
-}
-
-:host,
-:root {
-    --fa-style-family-classic: "Font Awesome 6 Free";
-    --fa-font-solid: normal 900 1em/1 "Font Awesome 6 Free"
-}
-
-@font-face {
-    font-family: "Font Awesome 6 Free";
-    font-style: normal;
-    font-weight: 900;
-    font-display: block;
-    src: url(../fonts/fa-solid-900.woff2) format("woff2"), url(../fonts/fa-solid-900.ttf) format("truetype")
-}
-
-.fa-solid,
-.fas {
-    font-weight: 900
-}
-
-@font-face {
-    font-family: "Font Awesome 5 Brands";
-    font-display: block;
-    font-weight: 400;
-    src: url(../fonts/fa-brands-400.woff2) format("woff2"), url(../fonts/fa-brands-400.ttf) format("truetype")
-}
-
-@font-face {
-    font-family: "Font Awesome 5 Free";
-    font-display: block;
-    font-weight: 900;
-    src: url(../fonts/fa-solid-900.woff2) format("woff2"), url(../fonts/fa-solid-900.ttf) format("truetype")
-}
-
-@font-face {
-    font-family: "Font Awesome 5 Free";
-    font-display: block;
-    font-weight: 400;
-    src: url(../fonts/fa-regular-400.woff2) format("woff2"), url(../fonts/fa-regular-400.ttf) format("truetype")
-}
-
-@font-face {
-    font-family: "FontAwesome";
-    font-display: block;
-    src: url(../fonts/fa-solid-900.woff2) format("woff2"), url(../fonts/fa-solid-900.ttf) format("truetype")
-}
-
-@font-face {
-    font-family: "FontAwesome";
-    font-display: block;
-    src: url(../fonts/fa-brands-400.woff2) format("woff2"), url(../fonts/fa-brands-400.ttf) format("truetype")
-}
-
-@font-face {
-    font-family: "FontAwesome";
-    font-display: block;
-    src: url(../fonts/fa-regular-400.woff2) format("woff2"), url(../fonts/fa-regular-400.ttf) format("truetype");
-    unicode-range: u+f003, u+f006, u+f014, u+f016-f017, u+f01a-f01b, u+f01d, u+f022, u+f03e, u+f044, u+f046, u+f05c-f05d, u+f06e, u+f070, u+f087-f088, u+f08a, u+f094, u+f096-f097, u+f09d, u+f0a0, u+f0a2, u+f0a4-f0a7, u+f0c5, u+f0c7, u+f0e5-f0e6, u+f0eb, u+f0f6-f0f8, u+f10c, u+f114-f115, u+f118-f11a, u+f11c-f11d, u+f133, u+f147, u+f14e, u+f150-f152, u+f185-f186, u+f18e, u+f190-f192, u+f196, u+f1c1-f1c9, u+f1d9, u+f1db, u+f1e3, u+f1ea, u+f1f7, u+f1f9, u+f20a, u+f247-f248, u+f24a, u+f24d, u+f255-f25b, u+f25d, u+f271-f274, u+f278, u+f27b, u+f28c, u+f28e, u+f29c, u+f2b5, u+f2b7, u+f2ba, u+f2bc, u+f2be, u+f2c0-f2c1, u+f2c3, u+f2d0, u+f2d2, u+f2d4, u+f2dc
-}
-
-@font-face {
-    font-family: "FontAwesome";
-    font-display: block;
-    src: url(../fonts/fa-v4compatibility.woff2) format("woff2"), url(../fonts/fa-v4compatibility.ttf) format("truetype");
-    unicode-range: u+f041, u+f047, u+f065-f066, u+f07d-f07e, u+f080, u+f08b, u+f08e, u+f090, u+f09a, u+f0ac, u+f0ae, u+f0b2, u+f0d0, u+f0d6, u+f0e4, u+f0ec, u+f10a-f10b, u+f123, u+f13e, u+f148-f149, u+f14c, u+f156, u+f15e, u+f160-f161, u+f163, u+f175-f178, u+f195, u+f1f8, u+f219, u+f27a
-=======
   position: absolute;
   width: 1px;
   height: 1px;
@@ -1738,122 +923,120 @@
   overflow: hidden;
   clip: rect(0, 0, 0, 0);
   white-space: nowrap;
-  border-width: 0;
-}
+  border-width: 0
+}
+
 :host,
 :root {
   --fa-style-family-brands: "Font Awesome 6 Brands";
-  --fa-font-brands: normal 400 1em/1 "Font Awesome 6 Brands";
-}
+  --fa-font-brands: normal 400 1em/1 "Font Awesome 6 Brands"
+}
+
 @font-face {
   font-family: "Font Awesome 6 Brands";
   font-style: normal;
   font-weight: 400;
   font-display: block;
-  src: url(../fonts/fa-brands-400.woff2) format("woff2"),
-    url(../fonts/fa-brands-400.ttf) format("truetype");
-}
+  src: url(../fonts/fa-brands-400.woff2) format("woff2"), url(../fonts/fa-brands-400.ttf) format("truetype")
+}
+
 .fa-brands,
 .fab {
-  font-weight: 400;
-}
+  font-weight: 400
+}
+
 .fa-markdown:before {
-  content: "\f60f";
-}
+  content: "\f60f"
+}
+
 .fa-wikipedia-w:before {
-  content: "\f266";
-}
+  content: "\f266"
+}
+
 .fa-github:before {
-  content: "\f09b";
-}
+  content: "\f09b"
+}
+
+.:host,
 :root {
-  --fa-font-regular: normal 400 1em/1 "Font Awesome 6 Free";
-}
+  --fa-font-regular: normal 400 1em/1 "Font Awesome 6 Free"
+}
+
 @font-face {
   font-family: "Font Awesome 6 Free";
   font-style: normal;
   font-weight: 400;
   font-display: block;
-  src: url(../fonts/fa-regular-400.woff2) format("woff2"),
-    url(../fonts/fa-regular-400.ttf) format("truetype");
-}
+  src: url(../fonts/fa-regular-400.woff2) format("woff2"), url(../fonts/fa-regular-400.ttf) format("truetype")
+}
+
 .fa-regular,
 .far {
-  font-weight: 400;
-}
+  font-weight: 400
+}
+
 :host,
 :root {
   --fa-style-family-classic: "Font Awesome 6 Free";
-  --fa-font-solid: normal 900 1em/1 "Font Awesome 6 Free";
-}
+  --fa-font-solid: normal 900 1em/1 "Font Awesome 6 Free"
+}
+
 @font-face {
   font-family: "Font Awesome 6 Free";
   font-style: normal;
   font-weight: 900;
   font-display: block;
-  src: url(../fonts/fa-solid-900.woff2) format("woff2"),
-    url(../fonts/fa-solid-900.ttf) format("truetype");
-}
+  src: url(../fonts/fa-solid-900.woff2) format("woff2"), url(../fonts/fa-solid-900.ttf) format("truetype")
+}
+
 .fa-solid,
 .fas {
-  font-weight: 900;
-}
+  font-weight: 900
+}
+
 @font-face {
   font-family: "Font Awesome 5 Brands";
   font-display: block;
   font-weight: 400;
-  src: url(../fonts/fa-brands-400.woff2) format("woff2"),
-    url(../fonts/fa-brands-400.ttf) format("truetype");
-}
+  src: url(../fonts/fa-brands-400.woff2) format("woff2"), url(../fonts/fa-brands-400.ttf) format("truetype")
+}
+
 @font-face {
   font-family: "Font Awesome 5 Free";
   font-display: block;
   font-weight: 900;
-  src: url(../fonts/fa-solid-900.woff2) format("woff2"),
-    url(../fonts/fa-solid-900.ttf) format("truetype");
-}
+  src: url(../fonts/fa-solid-900.woff2) format("woff2"), url(../fonts/fa-solid-900.ttf) format("truetype")
+}
+
 @font-face {
   font-family: "Font Awesome 5 Free";
   font-display: block;
   font-weight: 400;
-  src: url(../fonts/fa-regular-400.woff2) format("woff2"),
-    url(../fonts/fa-regular-400.ttf) format("truetype");
-}
+  src: url(../fonts/fa-regular-400.woff2) format("woff2"), url(../fonts/fa-regular-400.ttf) format("truetype")
+}
+
 @font-face {
   font-family: "FontAwesome";
   font-display: block;
-  src: url(../fonts/fa-solid-900.woff2) format("woff2"),
-    url(../fonts/fa-solid-900.ttf) format("truetype");
-}
+  src: url(../fonts/fa-solid-900.woff2) format("woff2"), url(../fonts/fa-solid-900.ttf) format("truetype")
+}
+
 @font-face {
   font-family: "FontAwesome";
   font-display: block;
-  src: url(../fonts/fa-brands-400.woff2) format("woff2"),
-    url(../fonts/fa-brands-400.ttf) format("truetype");
-}
+  src: url(../fonts/fa-brands-400.woff2) format("woff2"), url(../fonts/fa-brands-400.ttf) format("truetype")
+}
+
 @font-face {
   font-family: "FontAwesome";
   font-display: block;
-  src: url(../fonts/fa-regular-400.woff2) format("woff2"),
-    url(../fonts/fa-regular-400.ttf) format("truetype");
-  unicode-range: u+f003, u+f006, u+f014, u+f016-f017, u+f01a-f01b, u+f01d,
-    u+f022, u+f03e, u+f044, u+f046, u+f05c-f05d, u+f06e, u+f070, u+f087-f088,
-    u+f08a, u+f094, u+f096-f097, u+f09d, u+f0a0, u+f0a2, u+f0a4-f0a7, u+f0c5,
-    u+f0c7, u+f0e5-f0e6, u+f0eb, u+f0f6-f0f8, u+f10c, u+f114-f115, u+f118-f11a,
-    u+f11c-f11d, u+f133, u+f147, u+f14e, u+f150-f152, u+f185-f186, u+f18e,
-    u+f190-f192, u+f196, u+f1c1-f1c9, u+f1d9, u+f1db, u+f1e3, u+f1ea, u+f1f7,
-    u+f1f9, u+f20a, u+f247-f248, u+f24a, u+f24d, u+f255-f25b, u+f25d,
-    u+f271-f274, u+f278, u+f27b, u+f28c, u+f28e, u+f29c, u+f2b5, u+f2b7, u+f2ba,
-    u+f2bc, u+f2be, u+f2c0-f2c1, u+f2c3, u+f2d0, u+f2d2, u+f2d4, u+f2dc;
-}
+  src: url(../fonts/fa-regular-400.woff2) format("woff2"), url(../fonts/fa-regular-400.ttf) format("truetype");
+  unicode-range: u+f003, u+f006, u+f014, u+f016-f017, u+f01a-f01b, u+f01d, u+f022, u+f03e, u+f044, u+f046, u+f05c-f05d, u+f06e, u+f070, u+f087-f088, u+f08a, u+f094, u+f096-f097, u+f09d, u+f0a0, u+f0a2, u+f0a4-f0a7, u+f0c5, u+f0c7, u+f0e5-f0e6, u+f0eb, u+f0f6-f0f8, u+f10c, u+f114-f115, u+f118-f11a, u+f11c-f11d, u+f133, u+f147, u+f14e, u+f150-f152, u+f185-f186, u+f18e, u+f190-f192, u+f196, u+f1c1-f1c9, u+f1d9, u+f1db, u+f1e3, u+f1ea, u+f1f7, u+f1f9, u+f20a, u+f247-f248, u+f24a, u+f24d, u+f255-f25b, u+f25d, u+f271-f274, u+f278, u+f27b, u+f28c, u+f28e, u+f29c, u+f2b5, u+f2b7, u+f2ba, u+f2bc, u+f2be, u+f2c0-f2c1, u+f2c3, u+f2d0, u+f2d2, u+f2d4, u+f2dc
+}
+
 @font-face {
   font-family: "FontAwesome";
   font-display: block;
-  src: url(../fonts/fa-v4compatibility.woff2) format("woff2"),
-    url(../fonts/fa-v4compatibility.ttf) format("truetype");
-  unicode-range: u+f041, u+f047, u+f065-f066, u+f07d-f07e, u+f080, u+f08b,
-    u+f08e, u+f090, u+f09a, u+f0ac, u+f0ae, u+f0b2, u+f0d0, u+f0d6, u+f0e4,
-    u+f0ec, u+f10a-f10b, u+f123, u+f13e, u+f148-f149, u+f14c, u+f156, u+f15e,
-    u+f160-f161, u+f163, u+f175-f178, u+f195, u+f1f8, u+f219, u+f27a;
->>>>>>> 1de227bd
+  src: url(../fonts/fa-v4compatibility.woff2) format("woff2"), url(../fonts/fa-v4compatibility.ttf) format("truetype");
+  unicode-range: u+f041, u+f047, u+f065-f066, u+f07d-f07e, u+f080, u+f08b, u+f08e, u+f090, u+f09a, u+f0ac, u+f0ae, u+f0b2, u+f0d0, u+f0d6, u+f0e4, u+f0ec, u+f10a-f10b, u+f123, u+f13e, u+f148-f149, u+f14c, u+f156, u+f15e, u+f160-f161, u+f163, u+f175-f178, u+f195, u+f1f8, u+f219, u+f27a
 }