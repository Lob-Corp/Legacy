from .add_family import implem_route_ADD_FAM
from flask import Blueprint, request
from ..routes.gwd_root_impl import implem_route_gwd_root
<<<<<<< HEAD
=======
from .anm_impl import implem_route_ANM
>>>>>>> b794c1d0

gwd_bp = Blueprint('gwd', __name__, url_prefix='/gwd')

"""
GWD ROUTES MODULE - Explicit placeholder routes for legacy 'm' modes.
Handlers are explicit functions and currently raise NotImplementedError..
"""


@gwd_bp.route('', methods=['GET', 'POST'], strict_slashes=False)
def gwd_root():
    return implem_route_gwd_root()


@gwd_bp.route('<base>',
              methods=['GET', 'POST'], strict_slashes=False)
<<<<<<< HEAD
def gwd_base_only(base):
=======
def gwd_homepage(base):
>>>>>>> b794c1d0
    raise NotImplementedError(
        f"Route base={base}, no action yet")


@gwd_bp.route('<base>/A/', methods=['GET', 'POST'])
def route_A(base):
    raise NotImplementedError("Route A not implemented yet")


@gwd_bp.route('<base>/ADD_FAM/', methods=['GET', 'POST'], strict_slashes=False)
def route_ADD_FAM(base):
    lang = request.args.get('lang') or 'en'
    return implem_route_ADD_FAM(base, lang)


@gwd_bp.route('<base>/ADD_FAM_OK/', methods=['GET', 'POST'])
def route_ADD_FAM_OK(base):
    raise NotImplementedError("Route ADD_FAM_OK not implemented yet")


@gwd_bp.route('<base>/ADD_IND/', methods=['GET', 'POST'])
def route_ADD_IND(base):
    raise NotImplementedError("Route ADD_IND not implemented yet")


@gwd_bp.route('<base>/ADD_IND_OK/', methods=['GET', 'POST'])
def route_ADD_IND_OK(base):
    raise NotImplementedError("Route ADD_IND_OK not implemented yet")


@gwd_bp.route('<base>/ADD_PAR/', methods=['GET', 'POST'])
def route_ADD_PAR(base):
    raise NotImplementedError("Route ADD_PAR not implemented yet")


@gwd_bp.route('<base>/ADD_PAR_OK/', methods=['GET', 'POST'])
def route_ADD_PAR_OK(base):
    raise NotImplementedError("Route ADD_PAR_OK not implemented yet")


@gwd_bp.route('<base>/ANM/', methods=['GET', 'POST'])
def route_ANM(base):
<<<<<<< HEAD
    raise NotImplementedError("Route ANM not implemented yet")
=======
    return implem_route_ANM(base)
>>>>>>> b794c1d0


@gwd_bp.route('<base>/AN/', methods=['GET', 'POST'])
def route_AN(base):
    raise NotImplementedError("Route AN not implemented yet")


@gwd_bp.route('<base>/AD/', methods=['GET', 'POST'])
def route_AD(base):
    raise NotImplementedError("Route AD not implemented yet")


@gwd_bp.route('<base>/AM/', methods=['GET', 'POST'])
def route_AM(base):
    raise NotImplementedError("Route AM not implemented yet")


@gwd_bp.route('<base>/AS/', methods=['GET', 'POST'])
def route_AS(base):
    raise NotImplementedError("Route AS not implemented yet")


@gwd_bp.route('<base>/AS_OK/', methods=['GET', 'POST'])
def route_AS_OK(base):
    raise NotImplementedError("Route AS_OK not implemented yet")


@gwd_bp.route('<base>/C/', methods=['GET', 'POST'])
def route_C(base):
    raise NotImplementedError("Route C not implemented yet")


@gwd_bp.route('<base>/CAL/', methods=['GET', 'POST'])
def route_CAL(base):
    raise NotImplementedError("Route CAL not implemented yet")


@gwd_bp.route('<base>/CHG_CHN/', methods=['GET', 'POST'])
def route_CHG_CHN(base):
    raise NotImplementedError("Route CHG_CHN not implemented yet")


@gwd_bp.route('<base>/CHG_CHN_OK/', methods=['GET', 'POST'])
def route_CHG_CHN_OK(base):
    raise NotImplementedError("Route CHG_CHN_OK not implemented yet")


@gwd_bp.route('<base>/CHG_EVT_IND_ORD/', methods=['GET', 'POST'])
def route_CHG_EVT_IND_ORD(base):
    raise NotImplementedError("Route CHG_EVT_IND_ORD not implemented yet")


@gwd_bp.route('<base>/CHG_EVT_IND_ORD_OK/', methods=['GET', 'POST'])
def route_CHG_EVT_IND_ORD_OK(base):
    raise NotImplementedError("Route CHG_EVT_IND_ORD_OK not implemented yet")


@gwd_bp.route('<base>/CHG_EVT_FAM_ORD/', methods=['GET', 'POST'])
def route_CHG_EVT_FAM_ORD(base):
    raise NotImplementedError("Route CHG_EVT_FAM_ORD not implemented yet")


@gwd_bp.route('<base>/CHG_EVT_FAM_ORD_OK/', methods=['GET', 'POST'])
def route_CHG_EVT_FAM_ORD_OK(base):
    raise NotImplementedError("Route CHG_EVT_FAM_ORD_OK not implemented yet")


@gwd_bp.route('<base>/CHG_FAM_ORD/', methods=['GET', 'POST'])
def route_CHG_FAM_ORD(base):
    raise NotImplementedError("Route CHG_FAM_ORD not implemented yet")


@gwd_bp.route('<base>/CHG_FAM_ORD_OK/', methods=['GET', 'POST'])
def route_CHG_FAM_ORD_OK(base):
    raise NotImplementedError("Route CHG_FAM_ORD_OK not implemented yet")


@gwd_bp.route('<base>/CONN_WIZ/', methods=['GET', 'POST'])
def route_CONN_WIZ(base):
    raise NotImplementedError("Route CONN_WIZ not implemented yet")


@gwd_bp.route('<base>/D/', methods=['GET', 'POST'])
def route_D(base):
    raise NotImplementedError("Route D not implemented yet")


@gwd_bp.route('<base>/DAG/', methods=['GET', 'POST'])
def route_DAG(base):
    raise NotImplementedError("Route DAG not implemented yet")


@gwd_bp.route('<base>/DEL_FAM/', methods=['GET', 'POST'])
def route_DEL_FAM(base):
    raise NotImplementedError("Route DEL_FAM not implemented yet")


@gwd_bp.route('<base>/DEL_FAM_OK/', methods=['GET', 'POST'])
def route_DEL_FAM_OK(base):
    raise NotImplementedError("Route DEL_FAM_OK not implemented yet")


@gwd_bp.route('<base>/DEL_IMAGE/', methods=['GET', 'POST'])
def route_DEL_IMAGE(base):
    raise NotImplementedError("Route DEL_IMAGE not implemented yet")


@gwd_bp.route('<base>/DEL_IMAGE_OK/', methods=['GET', 'POST'])
def route_DEL_IMAGE_OK(base):
    raise NotImplementedError("Route DEL_IMAGE_OK not implemented yet")


@gwd_bp.route('<base>/DEL_IMAGE_C_OK/', methods=['GET', 'POST'])
def route_DEL_IMAGE_C_OK(base):
    raise NotImplementedError("Route DEL_IMAGE_C_OK not implemented yet")


@gwd_bp.route('<base>/DEL_IND/', methods=['GET', 'POST'])
def route_DEL_IND(base):
    raise NotImplementedError("Route DEL_IND not implemented yet")


@gwd_bp.route('<base>/DEL_IND_OK/', methods=['GET', 'POST'])
def route_DEL_IND_OK(base):
    raise NotImplementedError("Route DEL_IND_OK not implemented yet")


@gwd_bp.route('<base>/DOC/', methods=['GET', 'POST'])
def route_DOC(base):
    raise NotImplementedError("Route DOC not implemented yet")


@gwd_bp.route('<base>/DOCH/', methods=['GET', 'POST'])
def route_DOCH(base):
    raise NotImplementedError("Route DOCH not implemented yet")


@gwd_bp.route('<base>/F/', methods=['GET', 'POST'])
def route_F(base):
    raise NotImplementedError("Route F not implemented yet")


@gwd_bp.route('<base>/H/', methods=['GET', 'POST'])
def route_H(base):
    raise NotImplementedError("Route H not implemented yet")


@gwd_bp.route('<base>/HIST/', methods=['GET', 'POST'])
def route_HIST(base):
    raise NotImplementedError("Route HIST not implemented yet")


@gwd_bp.route('<base>/HIST_CLEAN/', methods=['GET', 'POST'])
def route_HIST_CLEAN(base):
    raise NotImplementedError("Route HIST_CLEAN not implemented yet")


@gwd_bp.route('<base>/HIST_CLEAN_OK/', methods=['GET', 'POST'])
def route_HIST_CLEAN_OK(base):
    raise NotImplementedError("Route HIST_CLEAN_OK not implemented yet")


@gwd_bp.route('<base>/HIST_DIFF/', methods=['GET', 'POST'])
def route_HIST_DIFF(base):
    raise NotImplementedError("Route HIST_DIFF not implemented yet")


@gwd_bp.route('<base>/HIST_SEARCH/', methods=['GET', 'POST'])
def route_HIST_SEARCH(base):
    raise NotImplementedError("Route HIST_SEARCH not implemented yet")


@gwd_bp.route('<base>/IM_C/', methods=['GET', 'POST'])
def route_IM_C(base):
    raise NotImplementedError("Route IM_C not implemented yet")


@gwd_bp.route('<base>/IM_C_S/', methods=['GET', 'POST'])
def route_IM_C_S(base):
    raise NotImplementedError("Route IM_C_S not implemented yet")


@gwd_bp.route('<base>/IM/', methods=['GET', 'POST'])
def route_IM(base):
    raise NotImplementedError("Route IM not implemented yet")


@gwd_bp.route('<base>/IMH/', methods=['GET', 'POST'])
def route_IMH(base):
    raise NotImplementedError("Route IMH not implemented yet")


@gwd_bp.route('<base>/INV_FAM/', methods=['GET', 'POST'])
def route_INV_FAM(base):
    raise NotImplementedError("Route INV_FAM not implemented yet")


@gwd_bp.route('<base>/INV_FAM_OK/', methods=['GET', 'POST'])
def route_INV_FAM_OK(base):
    raise NotImplementedError("Route INV_FAM_OK not implemented yet")


@gwd_bp.route('<base>/KILL_ANC/', methods=['GET', 'POST'])
def route_KILL_ANC(base):
    raise NotImplementedError("Route KILL_ANC not implemented yet")


@gwd_bp.route('<base>/L/', methods=['GET', 'POST'])
def route_L(base):
    raise NotImplementedError("Route L not implemented yet")


@gwd_bp.route('<base>/LB/', methods=['GET', 'POST'])
def route_LB(base):
    raise NotImplementedError("Route LB not implemented yet")


@gwd_bp.route('<base>/LD/', methods=['GET', 'POST'])
def route_LD(base):
    raise NotImplementedError("Route LD not implemented yet")


@gwd_bp.route('<base>/LINKED/', methods=['GET', 'POST'])
def route_LINKED(base):
    raise NotImplementedError("Route LINKED not implemented yet")


@gwd_bp.route('<base>/LL/', methods=['GET', 'POST'])
def route_LL(base):
    raise NotImplementedError("Route LL not implemented yet")


@gwd_bp.route('<base>/LM/', methods=['GET', 'POST'])
def route_LM(base):
    raise NotImplementedError("Route LM not implemented yet")


@gwd_bp.route('<base>/MRG/', methods=['GET', 'POST'])
def route_MRG(base):
    raise NotImplementedError("Route MRG not implemented yet")


@gwd_bp.route('<base>/MRG_DUP/', methods=['GET', 'POST'])
def route_MRG_DUP(base):
    raise NotImplementedError("Route MRG_DUP not implemented yet")


@gwd_bp.route('<base>/MRG_DUP_IND_Y_N/', methods=['GET', 'POST'])
def route_MRG_DUP_IND_Y_N(base):
    raise NotImplementedError("Route MRG_DUP_IND_Y_N not implemented yet")


@gwd_bp.route('<base>/MRG_DUP_FAM_Y_N/', methods=['GET', 'POST'])
def route_MRG_DUP_FAM_Y_N(base):
    raise NotImplementedError("Route MRG_DUP_FAM_Y_N not implemented yet")


@gwd_bp.route('<base>/MRG_FAM/', methods=['GET', 'POST'])
def route_MRG_FAM(base):
    raise NotImplementedError("Route MRG_FAM not implemented yet")


@gwd_bp.route('<base>/MRG_FAM_OK/', methods=['GET', 'POST'])
def route_MRG_FAM_OK(base):
    raise NotImplementedError("Route MRG_FAM_OK not implemented yet")


@gwd_bp.route('<base>/MRG_MOD_FAM_OK/', methods=['GET', 'POST'])
def route_MRG_MOD_FAM_OK(base):
    raise NotImplementedError("Route MRG_MOD_FAM_OK not implemented yet")


@gwd_bp.route('<base>/MRG_IND/', methods=['GET', 'POST'])
def route_MRG_IND(base):
    raise NotImplementedError("Route MRG_IND not implemented yet")


@gwd_bp.route('<base>/MRG_IND_OK/', methods=['GET', 'POST'])
def route_MRG_IND_OK(base):
    raise NotImplementedError("Route MRG_IND_OK not implemented yet")


@gwd_bp.route('<base>/MRG_MOD_IND_OK/', methods=['GET', 'POST'])
def route_MRG_MOD_IND_OK(base):
    raise NotImplementedError("Route MRG_MOD_IND_OK not implemented yet")


@gwd_bp.route('<base>/N/', methods=['GET', 'POST'])
def route_N(base):
    raise NotImplementedError("Route N not implemented yet")


@gwd_bp.route('<base>/NG/', methods=['GET', 'POST'])
def route_NG(base):
    raise NotImplementedError("Route NG not implemented yet")


@gwd_bp.route('<base>/NOTES/', methods=['GET', 'POST'])
def route_NOTES(base):
    raise NotImplementedError("Route NOTES not implemented yet")


@gwd_bp.route('<base>/OA/', methods=['GET', 'POST'])
def route_OA(base):
    raise NotImplementedError("Route OA not implemented yet")


@gwd_bp.route('<base>/OE/', methods=['GET', 'POST'])
def route_OE(base):
    raise NotImplementedError("Route OE not implemented yet")


@gwd_bp.route('<base>/P/', methods=['GET', 'POST'])
def route_P(base):
    raise NotImplementedError("Route P not implemented yet")


@gwd_bp.route('<base>/PERSO/', methods=['GET', 'POST'])
def route_PERSO(base):
    raise NotImplementedError("Route PERSO not implemented yet")


@gwd_bp.route('<base>/POP_PYR/', methods=['GET', 'POST'])
def route_POP_PYR(base):
    raise NotImplementedError("Route POP_PYR not implemented yet")


@gwd_bp.route('<base>/PS/', methods=['GET', 'POST'])
def route_PS(base):
    raise NotImplementedError("Route PS not implemented yet")


@gwd_bp.route('<base>/PPS/', methods=['GET', 'POST'])
def route_PPS(base):
    raise NotImplementedError("Route PPS not implemented yet")


@gwd_bp.route('<base>/R/', methods=['GET', 'POST'])
def route_R(base):
    raise NotImplementedError("Route R not implemented yet")


@gwd_bp.route('<base>/REFRESH/', methods=['GET', 'POST'])
def route_REFRESH(base):
    raise NotImplementedError("Route REFRESH not implemented yet")


@gwd_bp.route('<base>/REQUEST/', methods=['GET', 'POST'])
def route_REQUEST(base):
    raise NotImplementedError("Route REQUEST not implemented yet")


@gwd_bp.route('<base>/RESET_IMAGE_C_OK/', methods=['GET', 'POST'])
def route_RESET_IMAGE_C_OK(base):
    raise NotImplementedError("Route RESET_IMAGE_C_OK not implemented yet")


@gwd_bp.route('<base>/RL/', methods=['GET', 'POST'])
def route_RL(base):
    raise NotImplementedError("Route RL not implemented yet")


@gwd_bp.route('<base>/RLM/', methods=['GET', 'POST'])
def route_RLM(base):
    raise NotImplementedError("Route RLM not implemented yet")


@gwd_bp.route('<base>/S/', methods=['GET', 'POST'])
def route_S(base):
    raise NotImplementedError("Route S not implemented yet")


@gwd_bp.route('<base>/SND_IMAGE/', methods=['GET', 'POST'])
def route_SND_IMAGE(base):
    raise NotImplementedError("Route SND_IMAGE not implemented yet")


@gwd_bp.route('<base>/SND_IMAGE_OK/', methods=['GET', 'POST'])
def route_SND_IMAGE_OK(base):
    raise NotImplementedError("Route SND_IMAGE_OK not implemented yet")


@gwd_bp.route('<base>/SND_IMAGE_C/', methods=['GET', 'POST'])
def route_SND_IMAGE_C(base):
    raise NotImplementedError("Route SND_IMAGE_C not implemented yet")


@gwd_bp.route('<base>/SND_IMAGE_C_OK/', methods=['GET', 'POST'])
def route_SND_IMAGE_C_OK(base):
    raise NotImplementedError("Route SND_IMAGE_C_OK not implemented yet")


@gwd_bp.route('<base>/SRC/', methods=['GET', 'POST'])
def route_SRC(base):
    raise NotImplementedError("Route SRC not implemented yet")


@gwd_bp.route('<base>/STAT/', methods=['GET', 'POST'])
def route_STAT(base):
    raise NotImplementedError("Route STAT not implemented yet")


@gwd_bp.route('<base>/CHANGE_WIZ_VIS/', methods=['GET', 'POST'])
def route_CHANGE_WIZ_VIS(base):
    raise NotImplementedError("Route CHANGE_WIZ_VIS not implemented yet")


@gwd_bp.route('<base>/TP/', methods=['GET', 'POST'])
def route_TP(base):
    raise NotImplementedError("Route TP not implemented yet")


@gwd_bp.route('<base>/TT/', methods=['GET', 'POST'])
def route_TT(base):
    raise NotImplementedError("Route TT not implemented yet")


@gwd_bp.route('<base>/U/', methods=['GET', 'POST'])
def route_U(base):
    raise NotImplementedError("Route U not implemented yet")


@gwd_bp.route('<base>/VIEW_WIZNOTES/', methods=['GET', 'POST'])
def route_VIEW_WIZNOTES(base):
    raise NotImplementedError("Route VIEW_WIZNOTES not implemented yet")


@gwd_bp.route('<base>/WIZNOTES/', methods=['GET', 'POST'])
def route_WIZNOTES(base):
    raise NotImplementedError("Route WIZNOTES not implemented yet")


@gwd_bp.route('<base>/WIZNOTES_SEARCH/', methods=['GET', 'POST'])
def route_WIZNOTES_SEARCH(base):
    raise NotImplementedError("Route WIZNOTES_SEARCH not implemented yet")<|MERGE_RESOLUTION|>--- conflicted
+++ resolved
@@ -1,10 +1,7 @@
 from .add_family import implem_route_ADD_FAM
 from flask import Blueprint, request
 from ..routes.gwd_root_impl import implem_route_gwd_root
-<<<<<<< HEAD
-=======
 from .anm_impl import implem_route_ANM
->>>>>>> b794c1d0
 
 gwd_bp = Blueprint('gwd', __name__, url_prefix='/gwd')
 
@@ -21,11 +18,7 @@
 
 @gwd_bp.route('<base>',
               methods=['GET', 'POST'], strict_slashes=False)
-<<<<<<< HEAD
-def gwd_base_only(base):
-=======
 def gwd_homepage(base):
->>>>>>> b794c1d0
     raise NotImplementedError(
         f"Route base={base}, no action yet")
 
@@ -68,11 +61,7 @@
 
 @gwd_bp.route('<base>/ANM/', methods=['GET', 'POST'])
 def route_ANM(base):
-<<<<<<< HEAD
-    raise NotImplementedError("Route ANM not implemented yet")
-=======
     return implem_route_ANM(base)
->>>>>>> b794c1d0
 
 
 @gwd_bp.route('<base>/AN/', methods=['GET', 'POST'])
