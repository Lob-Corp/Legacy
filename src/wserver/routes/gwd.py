from wserver.routes.fiefs import route_fiefs
from .homepage import route_homepage
from .search import route_search
from .add_family import implem_route_ADD_FAM
from ..routes.gwd_root_impl import implem_route_gwd_root
from .anm_impl import implem_route_ANM
<<<<<<< HEAD
from .an_impl import implem_route_AN
=======
from .titles import route_titles
from flask import Blueprint, request
>>>>>>> 604db155

gwd_bp = Blueprint('gwd', __name__, url_prefix='/gwd')

"""
GWD ROUTES MODULE - Explicit placeholder routes for legacy 'm' modes.
Handlers are explicit functions and currently raise NotImplementedError..
"""


@gwd_bp.route("<base>", methods=['GET', 'POST'])
def gwd_homepage(base: str):
    lang = request.args.get("lang", "en")
    previous_url = request.args.get("previous_url", None)
    return route_homepage(base, lang, previous_url)


@gwd_bp.route("<base>/search", methods=['GET', 'POST'])
def gwd_search(base: str):
    lang = request.args.get("lang", "en")
    sort = request.args.get("sort", None)
    on = request.args.get("on", None)
    surname = request.args.get("surname", None)
    firstname = request.args.get("firstname", None)
    previous_url = request.args.get("previous_url", None)
    return route_search(base, lang, sort, on, surname, firstname, previous_url)


@gwd_bp.route("<base>/titles", methods=['GET', 'POST'])
def gwd_titles(base: str):
    lang = request.args.get("lang", "en")
    title = request.args.get("title", None)
    fief = request.args.get("fief", None)
    previous_url = request.args.get("previous_url", None)
    return route_titles(base, lang, title, fief, previous_url)


@gwd_bp.route("<base>/fiefs", methods=['GET', 'POST'])
def gwd_fiefs(base: str):
    lang = request.args.get("lang", "en")
    previous_url = request.args.get("previous_url", None)
    return route_fiefs(base, lang, previous_url)


@gwd_bp.route('', methods=['GET', 'POST'], strict_slashes=False)
def gwd_root():
    return implem_route_gwd_root()


@gwd_bp.route('<base>/A/', methods=['GET', 'POST'])
def route_A(base):
    raise NotImplementedError("Route A not implemented yet")


@gwd_bp.route('<base>/ADD_FAM/', methods=['GET', 'POST'], strict_slashes=False)
def route_ADD_FAM(base):
    lang = request.args.get('lang') or 'en'
    return implem_route_ADD_FAM(base, lang)


@gwd_bp.route('<base>/ADD_FAM_OK/', methods=['GET', 'POST'])
def route_ADD_FAM_OK(base):
    raise NotImplementedError("Route ADD_FAM_OK not implemented yet")


@gwd_bp.route('<base>/ADD_IND/', methods=['GET', 'POST'])
def route_ADD_IND(base):
    raise NotImplementedError("Route ADD_IND not implemented yet")


@gwd_bp.route('<base>/ADD_IND_OK/', methods=['GET', 'POST'])
def route_ADD_IND_OK(base):
    raise NotImplementedError("Route ADD_IND_OK not implemented yet")


@gwd_bp.route('<base>/ADD_PAR/', methods=['GET', 'POST'])
def route_ADD_PAR(base):
    raise NotImplementedError("Route ADD_PAR not implemented yet")


@gwd_bp.route('<base>/ADD_PAR_OK/', methods=['GET', 'POST'])
def route_ADD_PAR_OK(base):
    raise NotImplementedError("Route ADD_PAR_OK not implemented yet")


@gwd_bp.route('<base>/ANM/', methods=['GET', 'POST'])
def route_ANM(base):
    return implem_route_ANM(base)


@gwd_bp.route('<base>/AN/', methods=['GET', 'POST'])
def route_AN(base):
    return implem_route_AN(base)


@gwd_bp.route('<base>/AD/', methods=['GET', 'POST'])
def route_AD(base):
    raise NotImplementedError("Route AD not implemented yet")


@gwd_bp.route('<base>/AM/', methods=['GET', 'POST'])
def route_AM(base):
    raise NotImplementedError("Route AM not implemented yet")


@gwd_bp.route('<base>/AS/', methods=['GET', 'POST'])
def route_AS(base):
    raise NotImplementedError("Route AS not implemented yet")


@gwd_bp.route('<base>/AS_OK/', methods=['GET', 'POST'])
def route_AS_OK(base):
    raise NotImplementedError("Route AS_OK not implemented yet")


@gwd_bp.route('<base>/C/', methods=['GET', 'POST'])
def route_C(base):
    raise NotImplementedError("Route C not implemented yet")


@gwd_bp.route('<base>/CAL/', methods=['GET', 'POST'])
def route_CAL(base):
    raise NotImplementedError("Route CAL not implemented yet")


@gwd_bp.route('<base>/CHG_CHN/', methods=['GET', 'POST'])
def route_CHG_CHN(base):
    raise NotImplementedError("Route CHG_CHN not implemented yet")


@gwd_bp.route('<base>/CHG_CHN_OK/', methods=['GET', 'POST'])
def route_CHG_CHN_OK(base):
    raise NotImplementedError("Route CHG_CHN_OK not implemented yet")


@gwd_bp.route('<base>/CHG_EVT_IND_ORD/', methods=['GET', 'POST'])
def route_CHG_EVT_IND_ORD(base):
    raise NotImplementedError("Route CHG_EVT_IND_ORD not implemented yet")


@gwd_bp.route('<base>/CHG_EVT_IND_ORD_OK/', methods=['GET', 'POST'])
def route_CHG_EVT_IND_ORD_OK(base):
    raise NotImplementedError("Route CHG_EVT_IND_ORD_OK not implemented yet")


@gwd_bp.route('<base>/CHG_EVT_FAM_ORD/', methods=['GET', 'POST'])
def route_CHG_EVT_FAM_ORD(base):
    raise NotImplementedError("Route CHG_EVT_FAM_ORD not implemented yet")


@gwd_bp.route('<base>/CHG_EVT_FAM_ORD_OK/', methods=['GET', 'POST'])
def route_CHG_EVT_FAM_ORD_OK(base):
    raise NotImplementedError("Route CHG_EVT_FAM_ORD_OK not implemented yet")


@gwd_bp.route('<base>/CHG_FAM_ORD/', methods=['GET', 'POST'])
def route_CHG_FAM_ORD(base):
    raise NotImplementedError("Route CHG_FAM_ORD not implemented yet")


@gwd_bp.route('<base>/CHG_FAM_ORD_OK/', methods=['GET', 'POST'])
def route_CHG_FAM_ORD_OK(base):
    raise NotImplementedError("Route CHG_FAM_ORD_OK not implemented yet")


@gwd_bp.route('<base>/CONN_WIZ/', methods=['GET', 'POST'])
def route_CONN_WIZ(base):
    raise NotImplementedError("Route CONN_WIZ not implemented yet")


@gwd_bp.route('<base>/D/', methods=['GET', 'POST'])
def route_D(base):
    raise NotImplementedError("Route D not implemented yet")


@gwd_bp.route('<base>/DAG/', methods=['GET', 'POST'])
def route_DAG(base):
    raise NotImplementedError("Route DAG not implemented yet")


@gwd_bp.route('<base>/DEL_FAM/', methods=['GET', 'POST'])
def route_DEL_FAM(base):
    raise NotImplementedError("Route DEL_FAM not implemented yet")


@gwd_bp.route('<base>/DEL_FAM_OK/', methods=['GET', 'POST'])
def route_DEL_FAM_OK(base):
    raise NotImplementedError("Route DEL_FAM_OK not implemented yet")


@gwd_bp.route('<base>/DEL_IMAGE/', methods=['GET', 'POST'])
def route_DEL_IMAGE(base):
    raise NotImplementedError("Route DEL_IMAGE not implemented yet")


@gwd_bp.route('<base>/DEL_IMAGE_OK/', methods=['GET', 'POST'])
def route_DEL_IMAGE_OK(base):
    raise NotImplementedError("Route DEL_IMAGE_OK not implemented yet")


@gwd_bp.route('<base>/DEL_IMAGE_C_OK/', methods=['GET', 'POST'])
def route_DEL_IMAGE_C_OK(base):
    raise NotImplementedError("Route DEL_IMAGE_C_OK not implemented yet")


@gwd_bp.route('<base>/DEL_IND/', methods=['GET', 'POST'])
def route_DEL_IND(base):
    raise NotImplementedError("Route DEL_IND not implemented yet")


@gwd_bp.route('<base>/DEL_IND_OK/', methods=['GET', 'POST'])
def route_DEL_IND_OK(base):
    raise NotImplementedError("Route DEL_IND_OK not implemented yet")


@gwd_bp.route('<base>/DOC/', methods=['GET', 'POST'])
def route_DOC(base):
    raise NotImplementedError("Route DOC not implemented yet")


@gwd_bp.route('<base>/DOCH/', methods=['GET', 'POST'])
def route_DOCH(base):
    raise NotImplementedError("Route DOCH not implemented yet")


@gwd_bp.route('<base>/F/', methods=['GET', 'POST'])
def route_F(base):
    raise NotImplementedError("Route F not implemented yet")


@gwd_bp.route('<base>/H/', methods=['GET', 'POST'])
def route_H(base):
    raise NotImplementedError("Route H not implemented yet")


@gwd_bp.route('<base>/HIST/', methods=['GET', 'POST'])
def route_HIST(base):
    raise NotImplementedError("Route HIST not implemented yet")


@gwd_bp.route('<base>/HIST_CLEAN/', methods=['GET', 'POST'])
def route_HIST_CLEAN(base):
    raise NotImplementedError("Route HIST_CLEAN not implemented yet")


@gwd_bp.route('<base>/HIST_CLEAN_OK/', methods=['GET', 'POST'])
def route_HIST_CLEAN_OK(base):
    raise NotImplementedError("Route HIST_CLEAN_OK not implemented yet")


@gwd_bp.route('<base>/HIST_DIFF/', methods=['GET', 'POST'])
def route_HIST_DIFF(base):
    raise NotImplementedError("Route HIST_DIFF not implemented yet")


@gwd_bp.route('<base>/HIST_SEARCH/', methods=['GET', 'POST'])
def route_HIST_SEARCH(base):
    raise NotImplementedError("Route HIST_SEARCH not implemented yet")


@gwd_bp.route('<base>/IM_C/', methods=['GET', 'POST'])
def route_IM_C(base):
    raise NotImplementedError("Route IM_C not implemented yet")


@gwd_bp.route('<base>/IM_C_S/', methods=['GET', 'POST'])
def route_IM_C_S(base):
    raise NotImplementedError("Route IM_C_S not implemented yet")


@gwd_bp.route('<base>/IM/', methods=['GET', 'POST'])
def route_IM(base):
    raise NotImplementedError("Route IM not implemented yet")


@gwd_bp.route('<base>/IMH/', methods=['GET', 'POST'])
def route_IMH(base):
    raise NotImplementedError("Route IMH not implemented yet")


@gwd_bp.route('<base>/INV_FAM/', methods=['GET', 'POST'])
def route_INV_FAM(base):
    raise NotImplementedError("Route INV_FAM not implemented yet")


@gwd_bp.route('<base>/INV_FAM_OK/', methods=['GET', 'POST'])
def route_INV_FAM_OK(base):
    raise NotImplementedError("Route INV_FAM_OK not implemented yet")


@gwd_bp.route('<base>/KILL_ANC/', methods=['GET', 'POST'])
def route_KILL_ANC(base):
    raise NotImplementedError("Route KILL_ANC not implemented yet")


@gwd_bp.route('<base>/L/', methods=['GET', 'POST'])
def route_L(base):
    raise NotImplementedError("Route L not implemented yet")


@gwd_bp.route('<base>/LB/', methods=['GET', 'POST'])
def route_LB(base):
    raise NotImplementedError("Route LB not implemented yet")


@gwd_bp.route('<base>/LD/', methods=['GET', 'POST'])
def route_LD(base):
    raise NotImplementedError("Route LD not implemented yet")


@gwd_bp.route('<base>/LINKED/', methods=['GET', 'POST'])
def route_LINKED(base):
    raise NotImplementedError("Route LINKED not implemented yet")


@gwd_bp.route('<base>/LL/', methods=['GET', 'POST'])
def route_LL(base):
    raise NotImplementedError("Route LL not implemented yet")


@gwd_bp.route('<base>/LM/', methods=['GET', 'POST'])
def route_LM(base):
    raise NotImplementedError("Route LM not implemented yet")


@gwd_bp.route('<base>/MRG/', methods=['GET', 'POST'])
def route_MRG(base):
    raise NotImplementedError("Route MRG not implemented yet")


@gwd_bp.route('<base>/MRG_DUP/', methods=['GET', 'POST'])
def route_MRG_DUP(base):
    raise NotImplementedError("Route MRG_DUP not implemented yet")


@gwd_bp.route('<base>/MRG_DUP_IND_Y_N/', methods=['GET', 'POST'])
def route_MRG_DUP_IND_Y_N(base):
    raise NotImplementedError("Route MRG_DUP_IND_Y_N not implemented yet")


@gwd_bp.route('<base>/MRG_DUP_FAM_Y_N/', methods=['GET', 'POST'])
def route_MRG_DUP_FAM_Y_N(base):
    raise NotImplementedError("Route MRG_DUP_FAM_Y_N not implemented yet")


@gwd_bp.route('<base>/MRG_FAM/', methods=['GET', 'POST'])
def route_MRG_FAM(base):
    raise NotImplementedError("Route MRG_FAM not implemented yet")


@gwd_bp.route('<base>/MRG_FAM_OK/', methods=['GET', 'POST'])
def route_MRG_FAM_OK(base):
    raise NotImplementedError("Route MRG_FAM_OK not implemented yet")


@gwd_bp.route('<base>/MRG_MOD_FAM_OK/', methods=['GET', 'POST'])
def route_MRG_MOD_FAM_OK(base):
    raise NotImplementedError("Route MRG_MOD_FAM_OK not implemented yet")


@gwd_bp.route('<base>/MRG_IND/', methods=['GET', 'POST'])
def route_MRG_IND(base):
    raise NotImplementedError("Route MRG_IND not implemented yet")


@gwd_bp.route('<base>/MRG_IND_OK/', methods=['GET', 'POST'])
def route_MRG_IND_OK(base):
    raise NotImplementedError("Route MRG_IND_OK not implemented yet")


@gwd_bp.route('<base>/MRG_MOD_IND_OK/', methods=['GET', 'POST'])
def route_MRG_MOD_IND_OK(base):
    raise NotImplementedError("Route MRG_MOD_IND_OK not implemented yet")


@gwd_bp.route('<base>/N/', methods=['GET', 'POST'])
def route_N(base):
    raise NotImplementedError("Route N not implemented yet")


@gwd_bp.route('<base>/NG/', methods=['GET', 'POST'])
def route_NG(base):
    raise NotImplementedError("Route NG not implemented yet")


@gwd_bp.route('<base>/NOTES/', methods=['GET', 'POST'])
def route_NOTES(base):
    raise NotImplementedError("Route NOTES not implemented yet")


@gwd_bp.route('<base>/OA/', methods=['GET', 'POST'])
def route_OA(base):
    raise NotImplementedError("Route OA not implemented yet")


@gwd_bp.route('<base>/OE/', methods=['GET', 'POST'])
def route_OE(base):
    raise NotImplementedError("Route OE not implemented yet")


@gwd_bp.route('<base>/P/', methods=['GET', 'POST'])
def route_P(base):
    raise NotImplementedError("Route P not implemented yet")


@gwd_bp.route('<base>/PERSO/', methods=['GET', 'POST'])
def route_PERSO(base):
    raise NotImplementedError("Route PERSO not implemented yet")


@gwd_bp.route('<base>/POP_PYR/', methods=['GET', 'POST'])
def route_POP_PYR(base):
    raise NotImplementedError("Route POP_PYR not implemented yet")


@gwd_bp.route('<base>/PS/', methods=['GET', 'POST'])
def route_PS(base):
    raise NotImplementedError("Route PS not implemented yet")


@gwd_bp.route('<base>/PPS/', methods=['GET', 'POST'])
def route_PPS(base):
    raise NotImplementedError("Route PPS not implemented yet")


@gwd_bp.route('<base>/R/', methods=['GET', 'POST'])
def route_R(base):
    raise NotImplementedError("Route R not implemented yet")


@gwd_bp.route('<base>/REFRESH/', methods=['GET', 'POST'])
def route_REFRESH(base):
    raise NotImplementedError("Route REFRESH not implemented yet")


@gwd_bp.route('<base>/REQUEST/', methods=['GET', 'POST'])
def route_REQUEST(base):
    raise NotImplementedError("Route REQUEST not implemented yet")


@gwd_bp.route('<base>/RESET_IMAGE_C_OK/', methods=['GET', 'POST'])
def route_RESET_IMAGE_C_OK(base):
    raise NotImplementedError("Route RESET_IMAGE_C_OK not implemented yet")


@gwd_bp.route('<base>/RL/', methods=['GET', 'POST'])
def route_RL(base):
    raise NotImplementedError("Route RL not implemented yet")


@gwd_bp.route('<base>/RLM/', methods=['GET', 'POST'])
def route_RLM(base):
    raise NotImplementedError("Route RLM not implemented yet")


@gwd_bp.route('<base>/S/', methods=['GET', 'POST'])
def route_S(base):
    raise NotImplementedError("Route S not implemented yet")


@gwd_bp.route('<base>/SND_IMAGE/', methods=['GET', 'POST'])
def route_SND_IMAGE(base):
    raise NotImplementedError("Route SND_IMAGE not implemented yet")


@gwd_bp.route('<base>/SND_IMAGE_OK/', methods=['GET', 'POST'])
def route_SND_IMAGE_OK(base):
    raise NotImplementedError("Route SND_IMAGE_OK not implemented yet")


@gwd_bp.route('<base>/SND_IMAGE_C/', methods=['GET', 'POST'])
def route_SND_IMAGE_C(base):
    raise NotImplementedError("Route SND_IMAGE_C not implemented yet")


@gwd_bp.route('<base>/SND_IMAGE_C_OK/', methods=['GET', 'POST'])
def route_SND_IMAGE_C_OK(base):
    raise NotImplementedError("Route SND_IMAGE_C_OK not implemented yet")


@gwd_bp.route('<base>/SRC/', methods=['GET', 'POST'])
def route_SRC(base):
    raise NotImplementedError("Route SRC not implemented yet")


@gwd_bp.route('<base>/STAT/', methods=['GET', 'POST'])
def route_STAT(base):
    raise NotImplementedError("Route STAT not implemented yet")


@gwd_bp.route('<base>/CHANGE_WIZ_VIS/', methods=['GET', 'POST'])
def route_CHANGE_WIZ_VIS(base):
    raise NotImplementedError("Route CHANGE_WIZ_VIS not implemented yet")


@gwd_bp.route('<base>/TP/', methods=['GET', 'POST'])
def route_TP(base):
    raise NotImplementedError("Route TP not implemented yet")


@gwd_bp.route('<base>/TT/', methods=['GET', 'POST'])
def route_TT(base):
    raise NotImplementedError("Route TT not implemented yet")


@gwd_bp.route('<base>/U/', methods=['GET', 'POST'])
def route_U(base):
    raise NotImplementedError("Route U not implemented yet")


@gwd_bp.route('<base>/VIEW_WIZNOTES/', methods=['GET', 'POST'])
def route_VIEW_WIZNOTES(base):
    raise NotImplementedError("Route VIEW_WIZNOTES not implemented yet")


@gwd_bp.route('<base>/WIZNOTES/', methods=['GET', 'POST'])
def route_WIZNOTES(base):
    raise NotImplementedError("Route WIZNOTES not implemented yet")


@gwd_bp.route('<base>/WIZNOTES_SEARCH/', methods=['GET', 'POST'])
def route_WIZNOTES_SEARCH(base):
    raise NotImplementedError("Route WIZNOTES_SEARCH not implemented yet")<|MERGE_RESOLUTION|>--- conflicted
+++ resolved
@@ -4,12 +4,9 @@
 from .add_family import implem_route_ADD_FAM
 from ..routes.gwd_root_impl import implem_route_gwd_root
 from .anm_impl import implem_route_ANM
-<<<<<<< HEAD
 from .an_impl import implem_route_AN
-=======
 from .titles import route_titles
 from flask import Blueprint, request
->>>>>>> 604db155
 
 gwd_bp = Blueprint('gwd', __name__, url_prefix='/gwd')
 
