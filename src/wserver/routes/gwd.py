--- conflicted
+++ resolved
@@ -29,20 +29,9 @@
     raise NotImplementedError("Route A not implemented yet")
 
 
-<<<<<<< HEAD
-@gwd_bp.route('<base>/details/', methods=['GET', 'POST'])
-@gwd_bp.route('<base>/details?<lang>', methods=['GET', 'POST'])
-def route_details(base, lang='en'):
-    return implem_gwd_details(base, lang)
-
-@gwd_bp.route('<base>/ADD_FAM/', methods=['GET', 'POST'])
-@gwd_bp.route('<base>/ADD_FAM/<lang>', methods=['GET', 'POST'])
-def route_ADD_FAM(base, lang='en'):
-=======
 @gwd_bp.route('<base>/ADD_FAM/', methods=['GET', 'POST'], strict_slashes=False)
 def route_ADD_FAM(base):
     lang = request.args.get('lang') or 'en'
->>>>>>> 41b328fe
     return implem_route_ADD_FAM(base, lang)
 
 
