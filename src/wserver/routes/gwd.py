from wserver.routes.fiefs import route_fiefs
from .homepage import route_homepage
from .search import route_search
from .add_family import implem_route_ADD_FAM
<<<<<<< HEAD
from .mod_individual import implem_route_MOD_IND
from flask import Blueprint
=======
from ..routes.gwd_root_impl import implem_route_gwd_root
from .anm_impl import implem_route_ANM
from .titles import route_titles
from flask import Blueprint, request
>>>>>>> 604db155

gwd_bp = Blueprint('gwd', __name__, url_prefix='/gwd')

"""
GWD ROUTES MODULE - Explicit placeholder routes for legacy 'm' modes.
Handlers are explicit functions and currently raise NotImplementedError..
"""


@gwd_bp.route("<base>", methods=['GET', 'POST'])
def gwd_homepage(base: str):
    lang = request.args.get("lang", "en")
    previous_url = request.args.get("previous_url", None)
    return route_homepage(base, lang, previous_url)


@gwd_bp.route("<base>/search", methods=['GET', 'POST'])
def gwd_search(base: str):
    lang = request.args.get("lang", "en")
    sort = request.args.get("sort", None)
    on = request.args.get("on", None)
    surname = request.args.get("surname", None)
    firstname = request.args.get("firstname", None)
    previous_url = request.args.get("previous_url", None)
    return route_search(base, lang, sort, on, surname, firstname, previous_url)


@gwd_bp.route("<base>/titles", methods=['GET', 'POST'])
def gwd_titles(base: str):
    lang = request.args.get("lang", "en")
    title = request.args.get("title", None)
    fief = request.args.get("fief", None)
    previous_url = request.args.get("previous_url", None)
    return route_titles(base, lang, title, fief, previous_url)


@gwd_bp.route("<base>/fiefs", methods=['GET', 'POST'])
def gwd_fiefs(base: str):
    lang = request.args.get("lang", "en")
    previous_url = request.args.get("previous_url", None)
    return route_fiefs(base, lang, previous_url)


@gwd_bp.route('', methods=['GET', 'POST'], strict_slashes=False)
def gwd_root():
    return implem_route_gwd_root()


@gwd_bp.route('<base>/A/', methods=['GET', 'POST'])
def route_A(base):
    raise NotImplementedError("Route A not implemented yet")


@gwd_bp.route('<base>/ADD_FAM/', methods=['GET', 'POST'], strict_slashes=False)
def route_ADD_FAM(base):
    lang = request.args.get('lang') or 'en'
    return implem_route_ADD_FAM(base, lang)


@gwd_bp.route('<base>/ADD_FAM_OK/', methods=['GET', 'POST'])
def route_ADD_FAM_OK(base):
    raise NotImplementedError("Route ADD_FAM_OK not implemented yet")


@gwd_bp.route('<base>/ADD_IND/', methods=['GET', 'POST'])
def route_ADD_IND(base):
    raise NotImplementedError("Route ADD_IND not implemented yet")


@gwd_bp.route('<base>/ADD_IND_OK/', methods=['GET', 'POST'])
def route_ADD_IND_OK(base):
    raise NotImplementedError("Route ADD_IND_OK not implemented yet")


@gwd_bp.route('<base>/ADD_PAR/', methods=['GET', 'POST'])
def route_ADD_PAR(base):
    raise NotImplementedError("Route ADD_PAR not implemented yet")


@gwd_bp.route('<base>/ADD_PAR_OK/', methods=['GET', 'POST'])
def route_ADD_PAR_OK(base):
    raise NotImplementedError("Route ADD_PAR_OK not implemented yet")


@gwd_bp.route('<base>/ANM/', methods=['GET', 'POST'])
def route_ANM(base):
    return implem_route_ANM(base)


@gwd_bp.route('<base>/AN/', methods=['GET', 'POST'])
def route_AN(base):
    raise NotImplementedError("Route AN not implemented yet")


@gwd_bp.route('<base>/AD/', methods=['GET', 'POST'])
def route_AD(base):
    raise NotImplementedError("Route AD not implemented yet")


@gwd_bp.route('<base>/AM/', methods=['GET', 'POST'])
def route_AM(base):
    raise NotImplementedError("Route AM not implemented yet")


@gwd_bp.route('<base>/AS/', methods=['GET', 'POST'])
def route_AS(base):
    raise NotImplementedError("Route AS not implemented yet")


@gwd_bp.route('<base>/AS_OK/', methods=['GET', 'POST'])
def route_AS_OK(base):
    raise NotImplementedError("Route AS_OK not implemented yet")


@gwd_bp.route('<base>/C/', methods=['GET', 'POST'])
def route_C(base):
    raise NotImplementedError("Route C not implemented yet")


@gwd_bp.route('<base>/CAL/', methods=['GET', 'POST'])
def route_CAL(base):
    raise NotImplementedError("Route CAL not implemented yet")


@gwd_bp.route('<base>/CHG_CHN/', methods=['GET', 'POST'])
def route_CHG_CHN(base):
    raise NotImplementedError("Route CHG_CHN not implemented yet")


@gwd_bp.route('<base>/CHG_CHN_OK/', methods=['GET', 'POST'])
def route_CHG_CHN_OK(base):
    raise NotImplementedError("Route CHG_CHN_OK not implemented yet")


@gwd_bp.route('<base>/CHG_EVT_IND_ORD/', methods=['GET', 'POST'])
def route_CHG_EVT_IND_ORD(base):
    raise NotImplementedError("Route CHG_EVT_IND_ORD not implemented yet")


@gwd_bp.route('<base>/CHG_EVT_IND_ORD_OK/', methods=['GET', 'POST'])
def route_CHG_EVT_IND_ORD_OK(base):
    raise NotImplementedError("Route CHG_EVT_IND_ORD_OK not implemented yet")


@gwd_bp.route('<base>/CHG_EVT_FAM_ORD/', methods=['GET', 'POST'])
def route_CHG_EVT_FAM_ORD(base):
    raise NotImplementedError("Route CHG_EVT_FAM_ORD not implemented yet")


@gwd_bp.route('<base>/CHG_EVT_FAM_ORD_OK/', methods=['GET', 'POST'])
def route_CHG_EVT_FAM_ORD_OK(base):
    raise NotImplementedError("Route CHG_EVT_FAM_ORD_OK not implemented yet")


@gwd_bp.route('<base>/CHG_FAM_ORD/', methods=['GET', 'POST'])
def route_CHG_FAM_ORD(base):
    raise NotImplementedError("Route CHG_FAM_ORD not implemented yet")


@gwd_bp.route('<base>/CHG_FAM_ORD_OK/', methods=['GET', 'POST'])
def route_CHG_FAM_ORD_OK(base):
    raise NotImplementedError("Route CHG_FAM_ORD_OK not implemented yet")


@gwd_bp.route('<base>/CONN_WIZ/', methods=['GET', 'POST'])
def route_CONN_WIZ(base):
    raise NotImplementedError("Route CONN_WIZ not implemented yet")


@gwd_bp.route('<base>/D/', methods=['GET', 'POST'])
def route_D(base):
    raise NotImplementedError("Route D not implemented yet")


@gwd_bp.route('<base>/DAG/', methods=['GET', 'POST'])
def route_DAG(base):
    raise NotImplementedError("Route DAG not implemented yet")


@gwd_bp.route('<base>/DEL_FAM/', methods=['GET', 'POST'])
def route_DEL_FAM(base):
    raise NotImplementedError("Route DEL_FAM not implemented yet")


@gwd_bp.route('<base>/DEL_FAM_OK/', methods=['GET', 'POST'])
def route_DEL_FAM_OK(base):
    raise NotImplementedError("Route DEL_FAM_OK not implemented yet")


@gwd_bp.route('<base>/DEL_IMAGE/', methods=['GET', 'POST'])
def route_DEL_IMAGE(base):
    raise NotImplementedError("Route DEL_IMAGE not implemented yet")


@gwd_bp.route('<base>/DEL_IMAGE_OK/', methods=['GET', 'POST'])
def route_DEL_IMAGE_OK(base):
    raise NotImplementedError("Route DEL_IMAGE_OK not implemented yet")


@gwd_bp.route('<base>/DEL_IMAGE_C_OK/', methods=['GET', 'POST'])
def route_DEL_IMAGE_C_OK(base):
    raise NotImplementedError("Route DEL_IMAGE_C_OK not implemented yet")


@gwd_bp.route('<base>/DEL_IND/', methods=['GET', 'POST'])
def route_DEL_IND(base):
    raise NotImplementedError("Route DEL_IND not implemented yet")


@gwd_bp.route('<base>/DEL_IND_OK/', methods=['GET', 'POST'])
def route_DEL_IND_OK(base):
    raise NotImplementedError("Route DEL_IND_OK not implemented yet")


@gwd_bp.route('<base>/DOC/', methods=['GET', 'POST'])
def route_DOC(base):
    raise NotImplementedError("Route DOC not implemented yet")


@gwd_bp.route('<base>/DOCH/', methods=['GET', 'POST'])
def route_DOCH(base):
    raise NotImplementedError("Route DOCH not implemented yet")


@gwd_bp.route('<base>/F/', methods=['GET', 'POST'])
def route_F(base):
    raise NotImplementedError("Route F not implemented yet")


@gwd_bp.route('<base>/H/', methods=['GET', 'POST'])
def route_H(base):
    raise NotImplementedError("Route H not implemented yet")


@gwd_bp.route('<base>/HIST/', methods=['GET', 'POST'])
def route_HIST(base):
    raise NotImplementedError("Route HIST not implemented yet")


@gwd_bp.route('<base>/HIST_CLEAN/', methods=['GET', 'POST'])
def route_HIST_CLEAN(base):
    raise NotImplementedError("Route HIST_CLEAN not implemented yet")


@gwd_bp.route('<base>/HIST_CLEAN_OK/', methods=['GET', 'POST'])
def route_HIST_CLEAN_OK(base):
    raise NotImplementedError("Route HIST_CLEAN_OK not implemented yet")


@gwd_bp.route('<base>/HIST_DIFF/', methods=['GET', 'POST'])
def route_HIST_DIFF(base):
    raise NotImplementedError("Route HIST_DIFF not implemented yet")


@gwd_bp.route('<base>/HIST_SEARCH/', methods=['GET', 'POST'])
def route_HIST_SEARCH(base):
    raise NotImplementedError("Route HIST_SEARCH not implemented yet")


@gwd_bp.route('<base>/IM_C/', methods=['GET', 'POST'])
def route_IM_C(base):
    raise NotImplementedError("Route IM_C not implemented yet")


@gwd_bp.route('<base>/IM_C_S/', methods=['GET', 'POST'])
def route_IM_C_S(base):
    raise NotImplementedError("Route IM_C_S not implemented yet")


@gwd_bp.route('<base>/IM/', methods=['GET', 'POST'])
def route_IM(base):
    raise NotImplementedError("Route IM not implemented yet")


@gwd_bp.route('<base>/IMH/', methods=['GET', 'POST'])
def route_IMH(base):
    raise NotImplementedError("Route IMH not implemented yet")


@gwd_bp.route('<base>/INV_FAM/', methods=['GET', 'POST'])
def route_INV_FAM(base):
    raise NotImplementedError("Route INV_FAM not implemented yet")


@gwd_bp.route('<base>/INV_FAM_OK/', methods=['GET', 'POST'])
def route_INV_FAM_OK(base):
    raise NotImplementedError("Route INV_FAM_OK not implemented yet")


@gwd_bp.route('<base>/KILL_ANC/', methods=['GET', 'POST'])
def route_KILL_ANC(base):
    raise NotImplementedError("Route KILL_ANC not implemented yet")


@gwd_bp.route('<base>/L/', methods=['GET', 'POST'])
def route_L(base):
    raise NotImplementedError("Route L not implemented yet")


@gwd_bp.route('<base>/LB/', methods=['GET', 'POST'])
def route_LB(base):
    raise NotImplementedError("Route LB not implemented yet")


@gwd_bp.route('<base>/LD/', methods=['GET', 'POST'])
def route_LD(base):
    raise NotImplementedError("Route LD not implemented yet")


@gwd_bp.route('<base>/LINKED/', methods=['GET', 'POST'])
def route_LINKED(base):
    raise NotImplementedError("Route LINKED not implemented yet")


@gwd_bp.route('<base>/LL/', methods=['GET', 'POST'])
def route_LL(base):
    raise NotImplementedError("Route LL not implemented yet")


@gwd_bp.route('<base>/LM/', methods=['GET', 'POST'])
def route_LM(base):
    raise NotImplementedError("Route LM not implemented yet")


@gwd_bp.route('<base>/MRG/', methods=['GET', 'POST'])
def route_MRG(base):
    raise NotImplementedError("Route MRG not implemented yet")


@gwd_bp.route('<base>/MOD_FAM/', methods=['GET', 'POST'])
@gwd_bp.route('<base>/MOD_FAM/<lang>', methods=['GET', 'POST'])
def route_MOD_FAM(base, lang='en'):
    raise NotImplementedError("Route MOD_FAM not implemented yet")


@gwd_bp.route('<base>/modify_individual', methods=['GET', 'POST'])
def route_MOD_IND(base):
    from flask import request
    id = request.args.get('id', type=int)
    lang = request.args.get('lang', 'en')
    if id is None:
        return "Missing 'id' parameter", 400
    return implem_route_MOD_IND(base, id, lang)


@gwd_bp.route('<base>/MRG_DUP/', methods=['GET', 'POST'])
def route_MRG_DUP(base):
    raise NotImplementedError("Route MRG_DUP not implemented yet")


@gwd_bp.route('<base>/MRG_DUP_IND_Y_N/', methods=['GET', 'POST'])
def route_MRG_DUP_IND_Y_N(base):
    raise NotImplementedError("Route MRG_DUP_IND_Y_N not implemented yet")


@gwd_bp.route('<base>/MRG_DUP_FAM_Y_N/', methods=['GET', 'POST'])
def route_MRG_DUP_FAM_Y_N(base):
    raise NotImplementedError("Route MRG_DUP_FAM_Y_N not implemented yet")


@gwd_bp.route('<base>/MRG_FAM/', methods=['GET', 'POST'])
def route_MRG_FAM(base):
    raise NotImplementedError("Route MRG_FAM not implemented yet")


@gwd_bp.route('<base>/MRG_FAM_OK/', methods=['GET', 'POST'])
def route_MRG_FAM_OK(base):
    raise NotImplementedError("Route MRG_FAM_OK not implemented yet")


@gwd_bp.route('<base>/MRG_MOD_FAM_OK/', methods=['GET', 'POST'])
def route_MRG_MOD_FAM_OK(base):
    raise NotImplementedError("Route MRG_MOD_FAM_OK not implemented yet")


@gwd_bp.route('<base>/MRG_IND/', methods=['GET', 'POST'])
def route_MRG_IND(base):
    raise NotImplementedError("Route MRG_IND not implemented yet")


@gwd_bp.route('<base>/MRG_IND_OK/', methods=['GET', 'POST'])
def route_MRG_IND_OK(base):
    raise NotImplementedError("Route MRG_IND_OK not implemented yet")


@gwd_bp.route('<base>/MRG_MOD_IND_OK/', methods=['GET', 'POST'])
def route_MRG_MOD_IND_OK(base):
    raise NotImplementedError("Route MRG_MOD_IND_OK not implemented yet")


@gwd_bp.route('<base>/N/', methods=['GET', 'POST'])
def route_N(base):
    raise NotImplementedError("Route N not implemented yet")


@gwd_bp.route('<base>/NG/', methods=['GET', 'POST'])
def route_NG(base):
    raise NotImplementedError("Route NG not implemented yet")


@gwd_bp.route('<base>/NOTES/', methods=['GET', 'POST'])
def route_NOTES(base):
    raise NotImplementedError("Route NOTES not implemented yet")


@gwd_bp.route('<base>/OA/', methods=['GET', 'POST'])
def route_OA(base):
    raise NotImplementedError("Route OA not implemented yet")


@gwd_bp.route('<base>/OE/', methods=['GET', 'POST'])
def route_OE(base):
    raise NotImplementedError("Route OE not implemented yet")


@gwd_bp.route('<base>/P/', methods=['GET', 'POST'])
def route_P(base):
    raise NotImplementedError("Route P not implemented yet")


@gwd_bp.route('<base>/PERSO/', methods=['GET', 'POST'])
def route_PERSO(base):
    raise NotImplementedError("Route PERSO not implemented yet")


@gwd_bp.route('<base>/POP_PYR/', methods=['GET', 'POST'])
def route_POP_PYR(base):
    raise NotImplementedError("Route POP_PYR not implemented yet")


@gwd_bp.route('<base>/PS/', methods=['GET', 'POST'])
def route_PS(base):
    raise NotImplementedError("Route PS not implemented yet")


@gwd_bp.route('<base>/PPS/', methods=['GET', 'POST'])
def route_PPS(base):
    raise NotImplementedError("Route PPS not implemented yet")


@gwd_bp.route('<base>/R/', methods=['GET', 'POST'])
def route_R(base):
    raise NotImplementedError("Route R not implemented yet")


@gwd_bp.route('<base>/REFRESH/', methods=['GET', 'POST'])
def route_REFRESH(base):
    raise NotImplementedError("Route REFRESH not implemented yet")


@gwd_bp.route('<base>/REQUEST/', methods=['GET', 'POST'])
def route_REQUEST(base):
    raise NotImplementedError("Route REQUEST not implemented yet")


@gwd_bp.route('<base>/RESET_IMAGE_C_OK/', methods=['GET', 'POST'])
def route_RESET_IMAGE_C_OK(base):
    raise NotImplementedError("Route RESET_IMAGE_C_OK not implemented yet")


@gwd_bp.route('<base>/RL/', methods=['GET', 'POST'])
def route_RL(base):
    raise NotImplementedError("Route RL not implemented yet")


@gwd_bp.route('<base>/RLM/', methods=['GET', 'POST'])
def route_RLM(base):
    raise NotImplementedError("Route RLM not implemented yet")


@gwd_bp.route('<base>/S/', methods=['GET', 'POST'])
def route_S(base):
    raise NotImplementedError("Route S not implemented yet")


@gwd_bp.route('<base>/SND_IMAGE/', methods=['GET', 'POST'])
def route_SND_IMAGE(base):
    raise NotImplementedError("Route SND_IMAGE not implemented yet")


@gwd_bp.route('<base>/SND_IMAGE_OK/', methods=['GET', 'POST'])
def route_SND_IMAGE_OK(base):
    raise NotImplementedError("Route SND_IMAGE_OK not implemented yet")


@gwd_bp.route('<base>/SND_IMAGE_C/', methods=['GET', 'POST'])
def route_SND_IMAGE_C(base):
    raise NotImplementedError("Route SND_IMAGE_C not implemented yet")


@gwd_bp.route('<base>/SND_IMAGE_C_OK/', methods=['GET', 'POST'])
def route_SND_IMAGE_C_OK(base):
    raise NotImplementedError("Route SND_IMAGE_C_OK not implemented yet")


@gwd_bp.route('<base>/SRC/', methods=['GET', 'POST'])
def route_SRC(base):
    raise NotImplementedError("Route SRC not implemented yet")


@gwd_bp.route('<base>/STAT/', methods=['GET', 'POST'])
def route_STAT(base):
    raise NotImplementedError("Route STAT not implemented yet")


@gwd_bp.route('<base>/CHANGE_WIZ_VIS/', methods=['GET', 'POST'])
def route_CHANGE_WIZ_VIS(base):
    raise NotImplementedError("Route CHANGE_WIZ_VIS not implemented yet")


@gwd_bp.route('<base>/TP/', methods=['GET', 'POST'])
def route_TP(base):
    raise NotImplementedError("Route TP not implemented yet")


@gwd_bp.route('<base>/TT/', methods=['GET', 'POST'])
def route_TT(base):
    raise NotImplementedError("Route TT not implemented yet")


@gwd_bp.route('<base>/U/', methods=['GET', 'POST'])
def route_U(base):
    raise NotImplementedError("Route U not implemented yet")


@gwd_bp.route('<base>/VIEW_WIZNOTES/', methods=['GET', 'POST'])
def route_VIEW_WIZNOTES(base):
    raise NotImplementedError("Route VIEW_WIZNOTES not implemented yet")


@gwd_bp.route('<base>/WIZNOTES/', methods=['GET', 'POST'])
def route_WIZNOTES(base):
    raise NotImplementedError("Route WIZNOTES not implemented yet")


@gwd_bp.route('<base>/WIZNOTES_SEARCH/', methods=['GET', 'POST'])
def route_WIZNOTES_SEARCH(base):
    raise NotImplementedError("Route WIZNOTES_SEARCH not implemented yet")<|MERGE_RESOLUTION|>--- conflicted
+++ resolved
@@ -2,15 +2,11 @@
 from .homepage import route_homepage
 from .search import route_search
 from .add_family import implem_route_ADD_FAM
-<<<<<<< HEAD
 from .mod_individual import implem_route_MOD_IND
-from flask import Blueprint
-=======
 from ..routes.gwd_root_impl import implem_route_gwd_root
 from .anm_impl import implem_route_ANM
 from .titles import route_titles
 from flask import Blueprint, request
->>>>>>> 604db155
 
 gwd_bp = Blueprint('gwd', __name__, url_prefix='/gwd')
 
