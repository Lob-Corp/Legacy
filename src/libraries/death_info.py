from enum import Enum
from typing import Callable, override

from libraries.date import CompressedDate, Date


class DeathReason(Enum):
<<<<<<< HEAD
    """Specific cause or manner of death for genealogical records."""

    KILLED = "Killed"
    MURDERED = "Murdered"
    EXECUTED = "Executed"
    DISAPPEARED = "Disappeared"
    UNSPECIFIED = "Unspecified"
=======
    KILLED = "KILLED"
    MURDERED = "MURDERED"
    EXECUTED = "EXECUTED"
    DISAPPEARED = "DISAPPEARED"
    UNSPECIFIED = "UNSPECIFIED"
>>>>>>> e6724db4


class DeathStatusBase:
    """Base class for different death status representations in genealogy.

    This abstract class represents the various ways a person's death status
    can be recorded, from definitely alive to various states of being deceased
    or having unknown status.
    """

    def __init__(self):
        raise NotImplementedError(
            "DeathStatusBase is a base class and cannot be instantiated"
            "directly. Use one of its subclasses instead."
        )

    def map_death(self, _: Callable[[Date], Date]):
        """Transform dates within death information using provided mapper.

        Args:
            date_mapper: Function to transform Date objects

        Returns:
            New instance with transformed dates, or self if no dates
        """
        return self


class NotDead(DeathStatusBase):
    def __init__(self):
        pass


class Dead(DeathStatusBase):
<<<<<<< HEAD
    """Person is confirmed dead with known reason and date."""

    def __init__(
        self, death_reason: DeathReason, date_of_death: CompressedDate
    ):
        self.death_reason: DeathReason = death_reason
        self.date_of_death: CompressedDate = date_of_death

    @override
    def map_death(self, date_mapper: Callable[[Date], Date]):
        """Transform the death date using the provided mapper function.

        Args:
            date_mapper: Function to transform the death date

        Returns:
            New Dead instance with transformed death date
        """
        return Dead(
            death_reason=self.death_reason,
            date_of_death=self.date_of_death.map_cdate(date_mapper),
        )
=======
    def __init__(self, death_reason: DeathReason,
                 date_of_death: CompressedDate):
        self.death_reason = death_reason
        self.date_of_death = date_of_death
>>>>>>> e6724db4


class DeadYoung(DeathStatusBase):
    def __init__(self):
        pass


class DeadDontKnowWhen(DeathStatusBase):
    def __init__(self):
        pass


class DontKnowIfDead(DeathStatusBase):
    def __init__(self):
        pass


class OfCourseDead(DeathStatusBase):
    def __init__(self):
        pass<|MERGE_RESOLUTION|>--- conflicted
+++ resolved
@@ -5,21 +5,11 @@
 
 
 class DeathReason(Enum):
-<<<<<<< HEAD
-    """Specific cause or manner of death for genealogical records."""
-
-    KILLED = "Killed"
-    MURDERED = "Murdered"
-    EXECUTED = "Executed"
-    DISAPPEARED = "Disappeared"
-    UNSPECIFIED = "Unspecified"
-=======
     KILLED = "KILLED"
     MURDERED = "MURDERED"
     EXECUTED = "EXECUTED"
     DISAPPEARED = "DISAPPEARED"
     UNSPECIFIED = "UNSPECIFIED"
->>>>>>> e6724db4
 
 
 class DeathStatusBase:
@@ -54,7 +44,6 @@
 
 
 class Dead(DeathStatusBase):
-<<<<<<< HEAD
     """Person is confirmed dead with known reason and date."""
 
     def __init__(
@@ -77,12 +66,6 @@
             death_reason=self.death_reason,
             date_of_death=self.date_of_death.map_cdate(date_mapper),
         )
-=======
-    def __init__(self, death_reason: DeathReason,
-                 date_of_death: CompressedDate):
-        self.death_reason = death_reason
-        self.date_of_death = date_of_death
->>>>>>> e6724db4
 
 
 class DeadYoung(DeathStatusBase):
