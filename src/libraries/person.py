--- conflicted
+++ resolved
@@ -11,17 +11,11 @@
 
 
 class Sex(Enum):
-<<<<<<< HEAD
     """Biological sex classification for genealogical records."""
 
-    MALE = "Male"
-    FEMALE = "Female"
-    NEUTER = "Neuter"
-=======
     MALE = "MALE"
     FEMALE = "FEMALE"
     NEUTER = "NEUTER"
->>>>>>> e6724db4
 
 
 @dataclass(frozen=True)
@@ -42,7 +36,6 @@
     other: str
 
 
-<<<<<<< HEAD
 # Type variables for genealogical data structures
 IdxT = TypeVar("IdxT")
 IdxT2 = TypeVar("IdxT2")
@@ -50,13 +43,18 @@
 # Person reference type (e.g., Person or PersonId)
 PersonT = TypeVar("PersonT")
 PersonT2 = TypeVar("PersonT2")
+
+# Family reference type
+FamilyT = TypeVar("FamilyT")
+FamilyT2 = TypeVar("FamilyT2")
+
 # String descriptors (names, notes, etc.)
 PersonDescriptorT = TypeVar("PersonDescriptorT")
 PersonDescriptorT2 = TypeVar("PersonDescriptorT2")
 
 
 @dataclass(frozen=True)
-class Person(Generic[IdxT, PersonT, PersonDescriptorT]):
+class Person(Generic[IdxT, PersonT, PersonDescriptorT, FamilyT]):
     """Complete genealogical record for an individual person.
 
     Contains all biographical information typically tracked in genealogy:
@@ -64,16 +62,6 @@
     to support different storage backends and identifier systems.
     """
 
-=======
-IdxT = TypeVar('IdxT')
-PersonT = TypeVar('PersonT')
-FamilyT = TypeVar('FamilyT')
-PersonDescriptorT = TypeVar('PersonDescriptorT')
-
-
-@dataclass(frozen=True)
-class Person(Generic[IdxT, PersonT, PersonDescriptorT, FamilyT]):
->>>>>>> e6724db4
     index: IdxT
     first_name: PersonDescriptorT
     surname: PersonDescriptorT
@@ -102,13 +90,7 @@
     baptism_place: PersonDescriptorT
     baptism_note: PersonDescriptorT
     baptism_src: PersonDescriptorT
-<<<<<<< HEAD
-
-    # Death information
-    death: DeathStatusBase
-=======
     death_status: DeathStatusBase
->>>>>>> e6724db4
     death_place: PersonDescriptorT
     death_note: PersonDescriptorT
     death_src: PersonDescriptorT
@@ -121,7 +103,9 @@
     personal_events: List[PersonalEvent[PersonT, PersonDescriptorT]]
     notes: PersonDescriptorT
     src: PersonDescriptorT
-<<<<<<< HEAD
+
+    ascend: Ascendants[FamilyT]
+    families: List[FamilyT]
 
     def map_person(
         self,
@@ -129,7 +113,8 @@
         person_mapper: Callable[[PersonT], PersonT2],
         date_mapper: Callable[[Date], Date],
         index_mapper: Callable[[IdxT], IdxT2],
-    ) -> "Person[IdxT2, PersonT2, PersonDescriptorT2]":
+        family_mapper: Callable[[FamilyT], FamilyT2],
+    ) -> "Person[IdxT2, PersonT2, PersonDescriptorT2, FamilyT2]":
         """Transform all fields using provided mapper functions.
 
         This creates a new Person instance with all string descriptors,
@@ -142,6 +127,7 @@
             person_mapper: Function to transform person references
             date_mapper: Function to transform dates
             index_mapper: Function to transform the person index
+            family_mapper: Function to transform family references
 
         Returns:
             New Person instance with all fields transformed
@@ -179,7 +165,7 @@
             baptism_place=string_mapper(self.baptism_place),
             baptism_note=string_mapper(self.baptism_note),
             baptism_src=string_mapper(self.baptism_src),
-            death=self.death.map_death(date_mapper),
+            death_status=self.death_status.map_death(date_mapper),
             death_place=string_mapper(self.death_place),
             death_note=string_mapper(self.death_note),
             death_src=string_mapper(self.death_src),
@@ -195,8 +181,6 @@
             ],
             notes=string_mapper(self.notes),
             src=string_mapper(self.src),
+            ascend=self.ascend.map_ascendants(family_mapper),
+            families=[family_mapper(f) for f in self.families],
         )
-=======
-    ascend: Ascendants[FamilyT]
-    families: List[FamilyT]
->>>>>>> e6724db4
