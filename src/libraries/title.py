--- conflicted
+++ resolved
@@ -6,17 +6,11 @@
 
 
 class AccessRight(Enum):
-<<<<<<< HEAD
     """Defines the visibility/access level for genealogical information."""
-=======
+
     IFTITLES = "IFTITLES"
     PUBLIC = "PUBLIC"
     PRIVATE = "PRIVATE"
->>>>>>> e6724db4
-
-    IFTITLES = "IfTitles"  # Visible only if person has titles
-    PUBLIC = "Public"  # Publicly visible
-    PRIVATE = "Private"  # Private, restricted access
 
 
 # Type variable for title descriptors (strings, identifiers, etc.)
