*.db
# Byte-compiled / optimized / DLL files
__pycache__/
*.py[codz]
*$py.class

# C extensions
*.so

# Distribution / packaging
.Python
build/
develop-eggs/
dist/
downloads/
eggs/
.eggs/
lib/
lib64/
parts/
sdist/
var/
wheels/
share/python-wheels/
*.egg-info/
.installed.cfg
*.egg
MANIFEST

# PyInstaller
#  Usually these files are written by a python script from a template
#  before PyInstaller builds the exe, so as to inject date/other infos into it.
*.manifest
*.spec

# Installer logs
pip-log.txt
pip-delete-this-directory.txt

# Unit test / coverage reports
htmlcov/
.tox/
.nox/
.coverage
.coverage.*
.cache
nosetests.xml
coverage.xml
*.cover
*.py.cover
.hypothesis/
.pytest_cache/
cover/

# Translations
*.mo
*.pot

# Django stuff:
*.log
local_settings.py
db.sqlite3
db.sqlite3-journal

# Flask stuff:
instance/
.webassets-cache

# Scrapy stuff:
.scrapy

# Sphinx documentation
docs/_build/

# PyBuilder
.pybuilder/
target/

# Jupyter Notebook
.ipynb_checkpoints

# IPython
profile_default/
ipython_config.py

# OCaml files
*.ml
*.mli
*.mll
*.mly
*.cmo
*.cmi

# pyenv
#   For a library or package, you might want to ignore these files since the code is
#   intended to run in multiple environments; otherwise, check them in:
# .python-version

# pipenv
#   According to pypa/pipenv#598, it is recommended to include Pipfile.lock in version control.
#   However, in case of collaboration, if having platform-specific dependencies or dependencies
#   having no cross-platform support, pipenv may install dependencies that don't work, or not
#   install all needed dependencies.
#Pipfile.lock

# UV
#   Similar to Pipfile.lock, it is generally recommended to include uv.lock in version control.
#   This is especially recommended for binary packages to ensure reproducibility, and is more
#   commonly ignored for libraries.
#uv.lock

# poetry
#   Similar to Pipfile.lock, it is generally recommended to include poetry.lock in version control.
#   This is especially recommended for binary packages to ensure reproducibility, and is more
#   commonly ignored for libraries.
#   https://python-poetry.org/docs/basic-usage/#commit-your-poetrylock-file-to-version-control
#poetry.lock
#poetry.toml

# pdm
#   Similar to Pipfile.lock, it is generally recommended to include pdm.lock in version control.
#   pdm recommends including project-wide configuration in pdm.toml, but excluding .pdm-python.
#   https://pdm-project.org/en/latest/usage/project/#working-with-version-control
#pdm.lock
#pdm.toml
.pdm-python
.pdm-build/

# pixi
#   Similar to Pipfile.lock, it is generally recommended to include pixi.lock in version control.
#pixi.lock
#   Pixi creates a virtual environment in the .pixi directory, just like venv module creates one
#   in the .venv directory. It is recommended not to include this directory in version control.
.pixi

# PEP 582; used by e.g. github.com/David-OConnor/pyflow and github.com/pdm-project/pdm
__pypackages__/

# Celery stuff
celerybeat-schedule
celerybeat.pid

# SageMath parsed files
*.sage.py

# Environments
.env
.envrc
.venv
env/
venv/
ENV/
env.bak/
venv.bak/

# Spyder project settings
.spyderproject
.spyproject

# Rope project settings
.ropeproject

# mkdocs documentation
/site

# mypy
.mypy_cache/
.dmypy.json
dmypy.json

# Pyre type checker
.pyre/

# pytype static type analyzer
.pytype/

# Cython debug symbols
cython_debug/

# PyCharm
#  JetBrains specific template is maintained in a separate JetBrains.gitignore that can
#  be found at https://github.com/github/gitignore/blob/main/Global/JetBrains.gitignore
#  and can be added to the global gitignore or merged into this file.  For a more nuclear
#  option (not recommended) you can uncomment the following to ignore the entire idea folder.
#.idea/

# Abstra
# Abstra is an AI-powered process automation framework.
# Ignore directories containing user credentials, local state, and settings.
# Learn more at https://abstra.io/docs
.abstra/

# Visual Studio Code
#  Visual Studio Code specific template is maintained in a separate VisualStudioCode.gitignore 
#  that can be found at https://github.com/github/gitignore/blob/main/Global/VisualStudioCode.gitignore
#  and can be added to the global gitignore or merged into this file. However, if you prefer, 
#  you could uncomment the following to ignore the entire vscode folder
# .vscode/

# Ruff stuff:
.ruff_cache/

# PyPI configuration file
.pypirc

# Cursor
#  Cursor is an AI-powered code editor. `.cursorignore` specifies files/directories to
#  exclude from AI features like autocomplete and code analysis. Recommended for sensitive data
#  refer to https://docs.cursor.com/context/ignore-files
.cursorignore
.cursorindexingignore

# Marimo
marimo/_static/
marimo/_lsp/
__marimo__/

# Exclude legacy
!legacy/*
release

# vscode files
.vscode/*

# coverage files
*lcov
lcov.*.info

tools/

# golden master testing
tests/golden_master/records

#random files
debug_parser.py
*.gw
!test_assets/*.gw
test_minimal.db
test_medium.db
test_big.db
# SSL
<<<<<<< HEAD
certs
=======
certs

bases
>>>>>>> a1c7fa56
<|MERGE_RESOLUTION|>--- conflicted
+++ resolved
@@ -239,10 +239,6 @@
 test_medium.db
 test_big.db
 # SSL
-<<<<<<< HEAD
 certs
-=======
-certs
-
-bases
->>>>>>> a1c7fa56
+
+bases