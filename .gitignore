--- conflicted
+++ resolved
@@ -217,7 +217,6 @@
 *lcov
 lcov.*.info
 
-<<<<<<< HEAD
 # golden master testing
 tests/golden_master/records
 
@@ -228,7 +227,5 @@
 test_minimal.db
 test_medium.db
 test_big.db
-=======
 # SSL
-certs
->>>>>>> 9ad29976
+certs