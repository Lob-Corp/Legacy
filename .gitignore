# Byte-compiled / optimized / DLL files
__pycache__/
*.py[codz]
*$py.class

# C extensions
*.so

# Distribution / packaging
.Python
build/
develop-eggs/
dist/
downloads/
eggs/
.eggs/
lib/
lib64/
parts/
sdist/
var/
wheels/
share/python-wheels/
*.egg-info/
.installed.cfg
*.egg
MANIFEST

# PyInstaller
#  Usually these files are written by a python script from a template
#  before PyInstaller builds the exe, so as to inject date/other infos into it.
*.manifest
*.spec

# Installer logs
pip-log.txt
pip-delete-this-directory.txt

# Unit test / coverage reports
htmlcov/
.tox/
.nox/
.coverage
.coverage.*
.cache
nosetests.xml
coverage.xml
*.cover
*.py.cover
.hypothesis/
.pytest_cache/
cover/

# Translations
*.mo
*.pot

# Django stuff:
*.log
local_settings.py
db.sqlite3
db.sqlite3-journal

# Flask stuff:
instance/
.webassets-cache

# Scrapy stuff:
.scrapy

# Sphinx documentation
docs/_build/

# PyBuilder
.pybuilder/
target/

# Jupyter Notebook
.ipynb_checkpoints

# IPython
profile_default/
ipython_config.py

# pyenv
#   For a library or package, you might want to ignore these files since the code is
#   intended to run in multiple environments; otherwise, check them in:
# .python-version

# pipenv
#   According to pypa/pipenv#598, it is recommended to include Pipfile.lock in version control.
#   However, in case of collaboration, if having platform-specific dependencies or dependencies
#   having no cross-platform support, pipenv may install dependencies that don't work, or not
#   install all needed dependencies.
#Pipfile.lock

# UV
#   Similar to Pipfile.lock, it is generally recommended to include uv.lock in version control.
#   This is especially recommended for binary packages to ensure reproducibility, and is more
#   commonly ignored for libraries.
#uv.lock

# poetry
#   Similar to Pipfile.lock, it is generally recommended to include poetry.lock in version control.
#   This is especially recommended for binary packages to ensure reproducibility, and is more
#   commonly ignored for libraries.
#   https://python-poetry.org/docs/basic-usage/#commit-your-poetrylock-file-to-version-control
#poetry.lock
#poetry.toml

# pdm
#   Similar to Pipfile.lock, it is generally recommended to include pdm.lock in version control.
#   pdm recommends including project-wide configuration in pdm.toml, but excluding .pdm-python.
#   https://pdm-project.org/en/latest/usage/project/#working-with-version-control
#pdm.lock
#pdm.toml
.pdm-python
.pdm-build/

# pixi
#   Similar to Pipfile.lock, it is generally recommended to include pixi.lock in version control.
#pixi.lock
#   Pixi creates a virtual environment in the .pixi directory, just like venv module creates one
#   in the .venv directory. It is recommended not to include this directory in version control.
.pixi

# PEP 582; used by e.g. github.com/David-OConnor/pyflow and github.com/pdm-project/pdm
__pypackages__/

# Celery stuff
celerybeat-schedule
celerybeat.pid

# SageMath parsed files
*.sage.py

# Environments
.env
.envrc
.venv
env/
venv/
ENV/
env.bak/
venv.bak/

# Spyder project settings
.spyderproject
.spyproject

# Rope project settings
.ropeproject

# mkdocs documentation
/site

# mypy
.mypy_cache/
.dmypy.json
dmypy.json

# Pyre type checker
.pyre/

# pytype static type analyzer
.pytype/

# Cython debug symbols
cython_debug/

# PyCharm
#  JetBrains specific template is maintained in a separate JetBrains.gitignore that can
#  be found at https://github.com/github/gitignore/blob/main/Global/JetBrains.gitignore
#  and can be added to the global gitignore or merged into this file.  For a more nuclear
#  option (not recommended) you can uncomment the following to ignore the entire idea folder.
#.idea/

# Abstra
# Abstra is an AI-powered process automation framework.
# Ignore directories containing user credentials, local state, and settings.
# Learn more at https://abstra.io/docs
.abstra/

# Visual Studio Code
#  Visual Studio Code specific template is maintained in a separate VisualStudioCode.gitignore 
#  that can be found at https://github.com/github/gitignore/blob/main/Global/VisualStudioCode.gitignore
#  and can be added to the global gitignore or merged into this file. However, if you prefer, 
#  you could uncomment the following to ignore the entire vscode folder
# .vscode/

# Ruff stuff:
.ruff_cache/

# PyPI configuration file
.pypirc

# Cursor
#  Cursor is an AI-powered code editor. `.cursorignore` specifies files/directories to
#  exclude from AI features like autocomplete and code analysis. Recommended for sensitive data
#  refer to https://docs.cursor.com/context/ignore-files
.cursorignore
.cursorindexingignore

# Marimo
marimo/_static/
marimo/_lsp/
__marimo__/

# Exclude legacy
!legacy/*
<<<<<<< HEAD
tests/golden_master/records
=======
release

# vscode files
.vscode/*

# coverage files
*lcov
lcov.*.info
>>>>>>> 766b9d08
<|MERGE_RESOLUTION|>--- conflicted
+++ resolved
@@ -208,9 +208,6 @@
 
 # Exclude legacy
 !legacy/*
-<<<<<<< HEAD
-tests/golden_master/records
-=======
 release
 
 # vscode files
@@ -219,4 +216,6 @@
 # coverage files
 *lcov
 lcov.*.info
->>>>>>> 766b9d08
+
+# golden master testing
+tests/golden_master/records